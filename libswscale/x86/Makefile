<<<<<<< HEAD
$(SUBDIR)x86/swscale_mmx.o: CFLAGS += $(NOREDZONE_FLAGS)

OBJS-$(CONFIG_XMM_CLOBBER_TEST) += x86/w64xmmtest.o

MMX-OBJS                        += x86/rgb2rgb.o                        \
=======
OBJS                            += x86/rgb2rgb.o                        \
>>>>>>> a5195839
                                   x86/swscale.o                        \
                                   x86/yuv2rgb.o                        \

OBJS-$(CONFIG_XMM_CLOBBER_TEST) += x86/w64xmmtest.o

YASM-OBJS                       += x86/input.o                          \
                                   x86/output.o                         \
                                   x86/scale.o                          \<|MERGE_RESOLUTION|>--- conflicted
+++ resolved
@@ -1,12 +1,6 @@
-<<<<<<< HEAD
 $(SUBDIR)x86/swscale_mmx.o: CFLAGS += $(NOREDZONE_FLAGS)
 
-OBJS-$(CONFIG_XMM_CLOBBER_TEST) += x86/w64xmmtest.o
-
-MMX-OBJS                        += x86/rgb2rgb.o                        \
-=======
 OBJS                            += x86/rgb2rgb.o                        \
->>>>>>> a5195839
                                    x86/swscale.o                        \
                                    x86/yuv2rgb.o                        \
 
