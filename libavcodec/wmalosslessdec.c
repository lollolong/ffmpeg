/*
 * Windows Media Audio Lossless decoder
 * Copyright (c) 2007 Baptiste Coudurier, Benjamin Larsson, Ulion
 * Copyright (c) 2008 - 2011 Sascha Sommer, Benjamin Larsson
 * Copyright (c) 2011 Andreas Öman
 * Copyright (c) 2011 - 2012 Mashiat Sarker Shakkhar
 *
 * This file is part of FFmpeg.
 *
 * FFmpeg is free software; you can redistribute it and/or
 * modify it under the terms of the GNU Lesser General Public
 * License as published by the Free Software Foundation; either
 * version 2.1 of the License, or (at your option) any later version.
 *
 * FFmpeg is distributed in the hope that it will be useful,
 * but WITHOUT ANY WARRANTY; without even the implied warranty of
 * MERCHANTABILITY or FITNESS FOR A PARTICULAR PURPOSE.  See the GNU
 * Lesser General Public License for more details.
 *
 * You should have received a copy of the GNU Lesser General Public
 * License along with FFmpeg; if not, write to the Free Software
 * Foundation, Inc., 51 Franklin Street, Fifth Floor, Boston, MA 02110-1301 USA
 */

#include "libavutil/attributes.h"
#include "libavutil/avassert.h"

#include "avcodec.h"
#include "internal.h"
#include "get_bits.h"
#include "put_bits.h"
#include "wma.h"
#include "wma_common.h"

/** current decoder limitations */
#define WMALL_MAX_CHANNELS      8                       ///< max number of handled channels
#define MAX_SUBFRAMES          32                       ///< max number of subframes per channel
#define MAX_BANDS              29                       ///< max number of scale factor bands
#define MAX_FRAMESIZE       32768                       ///< maximum compressed frame size
#define MAX_ORDER             256

#define WMALL_BLOCK_MIN_BITS    6                       ///< log2 of min block size
#define WMALL_BLOCK_MAX_BITS   14                       ///< log2 of max block size
#define WMALL_BLOCK_MAX_SIZE (1 << WMALL_BLOCK_MAX_BITS)    ///< maximum block size
#define WMALL_BLOCK_SIZES    (WMALL_BLOCK_MAX_BITS - WMALL_BLOCK_MIN_BITS + 1) ///< possible block sizes


/**
 * @brief frame-specific decoder context for a single channel
 */
typedef struct {
    int16_t     prev_block_len;                         ///< length of the previous block
    uint8_t     transmit_coefs;
    uint8_t     num_subframes;
    uint16_t    subframe_len[MAX_SUBFRAMES];            ///< subframe length in samples
    uint16_t    subframe_offsets[MAX_SUBFRAMES];        ///< subframe positions in the current frame
    uint8_t     cur_subframe;                           ///< current subframe number
    uint16_t    decoded_samples;                        ///< number of already processed samples
    int         quant_step;                             ///< quantization step for the current subframe
    int         transient_counter;                      ///< number of transient samples from the beginning of the transient zone
} WmallChannelCtx;

/**
 * @brief main decoder context
 */
typedef struct WmallDecodeCtx {
    /* generic decoder variables */
    AVCodecContext  *avctx;
    AVFrame         frame;
    uint8_t         frame_data[MAX_FRAMESIZE + FF_INPUT_BUFFER_PADDING_SIZE];  ///< compressed frame data
    PutBitContext   pb;                             ///< context for filling the frame_data buffer

    /* frame size dependent frame information (set during initialization) */
    uint32_t        decode_flags;                   ///< used compression features
    int             len_prefix;                     ///< frame is prefixed with its length
    int             dynamic_range_compression;      ///< frame contains DRC data
    uint8_t         bits_per_sample;                ///< integer audio sample size for the unscaled IMDCT output (used to scale to [-1.0, 1.0])
    uint16_t        samples_per_frame;              ///< number of samples to output
    uint16_t        log2_frame_size;
    int8_t          num_channels;                   ///< number of channels in the stream (same as AVCodecContext.num_channels)
    int8_t          lfe_channel;                    ///< lfe channel index
    uint8_t         max_num_subframes;
    uint8_t         subframe_len_bits;              ///< number of bits used for the subframe length
    uint8_t         max_subframe_len_bit;           ///< flag indicating that the subframe is of maximum size when the first subframe length bit is 1
    uint16_t        min_samples_per_subframe;

    /* packet decode state */
    GetBitContext   pgb;                            ///< bitstream reader context for the packet
    int             next_packet_start;              ///< start offset of the next WMA packet in the demuxer packet
    uint8_t         packet_offset;                  ///< offset to the frame in the packet
    uint8_t         packet_sequence_number;         ///< current packet number
    int             num_saved_bits;                 ///< saved number of bits
    int             frame_offset;                   ///< frame offset in the bit reservoir
    int             subframe_offset;                ///< subframe offset in the bit reservoir
    uint8_t         packet_loss;                    ///< set in case of bitstream error
    uint8_t         packet_done;                    ///< set when a packet is fully decoded

    /* frame decode state */
    uint32_t        frame_num;                      ///< current frame number (not used for decoding)
    GetBitContext   gb;                             ///< bitstream reader context
    int             buf_bit_size;                   ///< buffer size in bits
    int16_t         *samples_16[WMALL_MAX_CHANNELS]; ///< current samplebuffer pointer (16-bit)
    int32_t         *samples_32[WMALL_MAX_CHANNELS]; ///< current samplebuffer pointer (24-bit)
    uint8_t         drc_gain;                       ///< gain for the DRC tool
    int8_t          skip_frame;                     ///< skip output step
    int8_t          parsed_all_subframes;           ///< all subframes decoded?

    /* subframe/block decode state */
    int16_t         subframe_len;                   ///< current subframe length
    int8_t          channels_for_cur_subframe;      ///< number of channels that contain the subframe
    int8_t          channel_indexes_for_cur_subframe[WMALL_MAX_CHANNELS];

    WmallChannelCtx channel[WMALL_MAX_CHANNELS];    ///< per channel data

    // WMA Lossless-specific

    uint8_t do_arith_coding;
    uint8_t do_ac_filter;
    uint8_t do_inter_ch_decorr;
    uint8_t do_mclms;
    uint8_t do_lpc;

    int8_t  acfilter_order;
    int8_t  acfilter_scaling;
    int64_t acfilter_coeffs[16];
    int     acfilter_prevvalues[2][16];

    int8_t  mclms_order;
    int8_t  mclms_scaling;
    int16_t mclms_coeffs[128];
    int16_t mclms_coeffs_cur[4];
    int16_t mclms_prevvalues[WMALL_MAX_CHANNELS * 2 * 32];
    int16_t mclms_updates[WMALL_MAX_CHANNELS * 2 * 32];
    int     mclms_recent;

    int     movave_scaling;
    int     quant_stepsize;

    struct {
        int order;
        int scaling;
        int coefsend;
        int bitsend;
        int16_t coefs[MAX_ORDER];
        int16_t lms_prevvalues[MAX_ORDER * 2];
        int16_t lms_updates[MAX_ORDER * 2];
        int recent;
    } cdlms[2][9];

    int cdlms_ttl[2];

    int bV3RTM;

    int is_channel_coded[2];
    int update_speed[2];

    int transient[2];
    int transient_pos[2];
    int seekable_tile;

    int ave_sum[2];

    int channel_residues[2][WMALL_BLOCK_MAX_SIZE];

    int lpc_coefs[2][40];
    int lpc_order;
    int lpc_scaling;
    int lpc_intbits;

    int channel_coeffs[2][WMALL_BLOCK_MAX_SIZE];
} WmallDecodeCtx;


static av_cold int decode_init(AVCodecContext *avctx)
{
    WmallDecodeCtx *s  = avctx->priv_data;
    uint8_t *edata_ptr = avctx->extradata;
    unsigned int channel_mask;
    int i, bits, log2_max_num_subframes;

    s->avctx = avctx;
    init_put_bits(&s->pb, s->frame_data, MAX_FRAMESIZE);

    if (avctx->extradata_size >= 18) {
        s->decode_flags    = AV_RL16(edata_ptr + 14);
        channel_mask       = AV_RL32(edata_ptr +  2);
        s->bits_per_sample = AV_RL16(edata_ptr);
        if (s->bits_per_sample == 16)
            avctx->sample_fmt = AV_SAMPLE_FMT_S16;
        else if (s->bits_per_sample == 24) {
            avctx->sample_fmt = AV_SAMPLE_FMT_S32;
            av_log_missing_feature(avctx, "bit-depth higher than 16", 0);
            return AVERROR_PATCHWELCOME;
        } else {
            av_log(avctx, AV_LOG_ERROR, "Unknown bit-depth: %d\n",
                   s->bits_per_sample);
            return AVERROR_INVALIDDATA;
        }
        /* dump the extradata */
        for (i = 0; i < avctx->extradata_size; i++)
            av_dlog(avctx, "[%x] ", avctx->extradata[i]);
        av_dlog(avctx, "\n");

    } else {
        av_log_ask_for_sample(avctx, "Unsupported extradata size\n");
        return AVERROR_INVALIDDATA;
    }

    /* generic init */
    s->log2_frame_size = av_log2(avctx->block_align) + 4;

    /* frame info */
    s->skip_frame  = 1; /* skip first frame */
    s->packet_loss = 1;
    s->len_prefix  = s->decode_flags & 0x40;

    /* get frame len */
    s->samples_per_frame = 1 << ff_wma_get_frame_len_bits(avctx->sample_rate,
                                                          3, s->decode_flags);
    av_assert0(s->samples_per_frame <= WMALL_BLOCK_MAX_SIZE);

    /* init previous block len */
    for (i = 0; i < avctx->channels; i++)
        s->channel[i].prev_block_len = s->samples_per_frame;

    /* subframe info */
    log2_max_num_subframes  = (s->decode_flags & 0x38) >> 3;
    s->max_num_subframes    = 1 << log2_max_num_subframes;
    s->max_subframe_len_bit = 0;
    s->subframe_len_bits    = av_log2(log2_max_num_subframes) + 1;

    s->min_samples_per_subframe  = s->samples_per_frame / s->max_num_subframes;
    s->dynamic_range_compression = s->decode_flags & 0x80;
    s->bV3RTM                    = s->decode_flags & 0x100;

    if (s->max_num_subframes > MAX_SUBFRAMES) {
        av_log(avctx, AV_LOG_ERROR, "invalid number of subframes %i\n",
               s->max_num_subframes);
        return AVERROR_INVALIDDATA;
    }

    s->num_channels = avctx->channels;

    /* extract lfe channel position */
    s->lfe_channel = -1;

    if (channel_mask & 8) {
        unsigned int mask;
        for (mask = 1; mask < 16; mask <<= 1)
            if (channel_mask & mask)
                ++s->lfe_channel;
    }

    if (s->num_channels < 0) {
        av_log(avctx, AV_LOG_ERROR, "invalid number of channels %d\n",
               s->num_channels);
        return AVERROR_INVALIDDATA;
    } else if (s->num_channels > WMALL_MAX_CHANNELS) {
        av_log_ask_for_sample(avctx, "unsupported number of channels\n");
        return AVERROR_PATCHWELCOME;
    }

    avcodec_get_frame_defaults(&s->frame);
    avctx->coded_frame    = &s->frame;
    avctx->channel_layout = channel_mask;
    return 0;
}

/**
 * @brief Decode the subframe length.
 * @param s      context
 * @param offset sample offset in the frame
 * @return decoded subframe length on success, < 0 in case of an error
 */
static int decode_subframe_length(WmallDecodeCtx *s, int offset)
{
    int frame_len_ratio, subframe_len, len;

    /* no need to read from the bitstream when only one length is possible */
    if (offset == s->samples_per_frame - s->min_samples_per_subframe)
        return s->min_samples_per_subframe;

    len             = av_log2(s->max_num_subframes - 1) + 1;
    frame_len_ratio = get_bits(&s->gb, len);
    subframe_len    = s->min_samples_per_subframe * (frame_len_ratio + 1);

    /* sanity check the length */
    if (subframe_len < s->min_samples_per_subframe ||
        subframe_len > s->samples_per_frame) {
        av_log(s->avctx, AV_LOG_ERROR, "broken frame: subframe_len %i\n",
               subframe_len);
        return AVERROR_INVALIDDATA;
    }
    return subframe_len;
}

/**
 * @brief Decode how the data in the frame is split into subframes.
 *       Every WMA frame contains the encoded data for a fixed number of
 *       samples per channel. The data for every channel might be split
 *       into several subframes. This function will reconstruct the list of
 *       subframes for every channel.
 *
 *       If the subframes are not evenly split, the algorithm estimates the
 *       channels with the lowest number of total samples.
 *       Afterwards, for each of these channels a bit is read from the
 *       bitstream that indicates if the channel contains a subframe with the
 *       next subframe size that is going to be read from the bitstream or not.
 *       If a channel contains such a subframe, the subframe size gets added to
 *       the channel's subframe list.
 *       The algorithm repeats these steps until the frame is properly divided
 *       between the individual channels.
 *
 * @param s context
 * @return 0 on success, < 0 in case of an error
 */
static int decode_tilehdr(WmallDecodeCtx *s)
{
    uint16_t num_samples[WMALL_MAX_CHANNELS] = { 0 }; /* sum of samples for all currently known subframes of a channel */
    uint8_t  contains_subframe[WMALL_MAX_CHANNELS];   /* flag indicating if a channel contains the current subframe */
    int channels_for_cur_subframe = s->num_channels;  /* number of channels that contain the current subframe */
    int fixed_channel_layout = 0;                     /* flag indicating that all channels use the same subfra2me offsets and sizes */
    int min_channel_len = 0;                          /* smallest sum of samples (channels with this length will be processed first) */
    int c, tile_aligned;

    /* reset tiling information */
    for (c = 0; c < s->num_channels; c++)
        s->channel[c].num_subframes = 0;

    tile_aligned = get_bits1(&s->gb);
    if (s->max_num_subframes == 1 || tile_aligned)
        fixed_channel_layout = 1;

    /* loop until the frame data is split between the subframes */
    do {
        int subframe_len, in_use = 0;

        /* check which channels contain the subframe */
        for (c = 0; c < s->num_channels; c++) {
            if (num_samples[c] == min_channel_len) {
                if (fixed_channel_layout || channels_for_cur_subframe == 1 ||
                   (min_channel_len == s->samples_per_frame - s->min_samples_per_subframe)) {
                    contains_subframe[c] = in_use = 1;
                } else {
                    if (get_bits1(&s->gb))
                        contains_subframe[c] = in_use = 1;
                }
            } else
                contains_subframe[c] = 0;
        }

        if (!in_use) {
            av_log(s->avctx, AV_LOG_ERROR,
                   "Found empty subframe\n");
            return AVERROR_INVALIDDATA;
        }

        /* get subframe length, subframe_len == 0 is not allowed */
        if ((subframe_len = decode_subframe_length(s, min_channel_len)) <= 0)
            return AVERROR_INVALIDDATA;
        /* add subframes to the individual channels and find new min_channel_len */
        min_channel_len += subframe_len;
        for (c = 0; c < s->num_channels; c++) {
            WmallChannelCtx *chan = &s->channel[c];

            if (contains_subframe[c]) {
                if (chan->num_subframes >= MAX_SUBFRAMES) {
                    av_log(s->avctx, AV_LOG_ERROR,
                           "broken frame: num subframes > 31\n");
                    return AVERROR_INVALIDDATA;
                }
                chan->subframe_len[chan->num_subframes] = subframe_len;
                num_samples[c] += subframe_len;
                ++chan->num_subframes;
                if (num_samples[c] > s->samples_per_frame) {
                    av_log(s->avctx, AV_LOG_ERROR, "broken frame: "
                           "channel len(%d) > samples_per_frame(%d)\n",
                           num_samples[c], s->samples_per_frame);
                    return AVERROR_INVALIDDATA;
                }
            } else if (num_samples[c] <= min_channel_len) {
                if (num_samples[c] < min_channel_len) {
                    channels_for_cur_subframe = 0;
                    min_channel_len = num_samples[c];
                }
                ++channels_for_cur_subframe;
            }
        }
    } while (min_channel_len < s->samples_per_frame);

    for (c = 0; c < s->num_channels; c++) {
        int i, offset = 0;
        for (i = 0; i < s->channel[c].num_subframes; i++) {
            s->channel[c].subframe_offsets[i] = offset;
            offset += s->channel[c].subframe_len[i];
        }
    }

    return 0;
}

static void decode_ac_filter(WmallDecodeCtx *s)
{
    int i;
    s->acfilter_order   = get_bits(&s->gb, 4) + 1;
    s->acfilter_scaling = get_bits(&s->gb, 4);

    for (i = 0; i < s->acfilter_order; i++)
<<<<<<< HEAD
        s->acfilter_coeffs[i] = (s->acfilter_scaling ? get_bits(&s->gb, s->acfilter_scaling) : 0) + 1;
=======
        s->acfilter_coeffs[i] = (s->acfilter_scaling ?
                                 get_bits(&s->gb, s->acfilter_scaling) : 0) + 1;
>>>>>>> d05f72c7
}

static void decode_mclms(WmallDecodeCtx *s)
{
    s->mclms_order   = (get_bits(&s->gb, 4) + 1) * 2;
    s->mclms_scaling = get_bits(&s->gb, 4);
    if (get_bits1(&s->gb)) {
        int i, send_coef_bits;
        int cbits = av_log2(s->mclms_scaling + 1);
        if (1 << cbits < s->mclms_scaling + 1)
            cbits++;

        send_coef_bits = (cbits ? get_bits(&s->gb, cbits) : 0) + 2;

        for (i = 0; i < s->mclms_order * s->num_channels * s->num_channels; i++)
            s->mclms_coeffs[i] = get_bits(&s->gb, send_coef_bits);

        for (i = 0; i < s->num_channels; i++) {
            int c;
            for (c = 0; c < i; c++)
                s->mclms_coeffs_cur[i * s->num_channels + c] = get_bits(&s->gb, send_coef_bits);
        }
    }
}

static int decode_cdlms(WmallDecodeCtx *s)
{
    int c, i;
    int cdlms_send_coef = get_bits1(&s->gb);

    for (c = 0; c < s->num_channels; c++) {
        s->cdlms_ttl[c] = get_bits(&s->gb, 3) + 1;
        for (i = 0; i < s->cdlms_ttl[c]; i++) {
            s->cdlms[c][i].order = (get_bits(&s->gb, 7) + 1) * 8;
            if (s->cdlms[c][i].order > MAX_ORDER) {
                av_log(s->avctx, AV_LOG_ERROR,
                       "Order[%d][%d] %d > max (%d), not supported\n",
                       c, i, s->cdlms[c][i].order, MAX_ORDER);
                s->cdlms[0][0].order = 0;
                return AVERROR_INVALIDDATA;
            }
        }

        for (i = 0; i < s->cdlms_ttl[c]; i++)
            s->cdlms[c][i].scaling = get_bits(&s->gb, 4);

        if (cdlms_send_coef) {
            for (i = 0; i < s->cdlms_ttl[c]; i++) {
                int cbits, shift_l, shift_r, j;
                cbits = av_log2(s->cdlms[c][i].order);
                if ((1 << cbits) < s->cdlms[c][i].order)
                    cbits++;
                s->cdlms[c][i].coefsend = get_bits(&s->gb, cbits) + 1;

                cbits = av_log2(s->cdlms[c][i].scaling + 1);
                if ((1 << cbits) < s->cdlms[c][i].scaling + 1)
                    cbits++;

                s->cdlms[c][i].bitsend = get_bits(&s->gb, cbits) + 2;
                shift_l = 32 - s->cdlms[c][i].bitsend;
                shift_r = 32 - s->cdlms[c][i].scaling - 2;
                for (j = 0; j < s->cdlms[c][i].coefsend; j++)
                    s->cdlms[c][i].coefs[j] =
                        (get_bits(&s->gb, s->cdlms[c][i].bitsend) << shift_l) >> shift_r;
            }
        }
    }

    return 0;
}

static int decode_channel_residues(WmallDecodeCtx *s, int ch, int tile_size)
{
    int i = 0;
    unsigned int ave_mean;
    s->transient[ch] = get_bits1(&s->gb);
    if (s->transient[ch]) {
        s->transient_pos[ch] = get_bits(&s->gb, av_log2(tile_size));
        if (s->transient_pos[ch])
            s->transient[ch] = 0;
        s->channel[ch].transient_counter =
            FFMAX(s->channel[ch].transient_counter, s->samples_per_frame / 2);
    } else if (s->channel[ch].transient_counter)
        s->transient[ch] = 1;

    if (s->seekable_tile) {
        ave_mean = get_bits(&s->gb, s->bits_per_sample);
        s->ave_sum[ch] = ave_mean << (s->movave_scaling + 1);
    }

    if (s->seekable_tile) {
        if (s->do_inter_ch_decorr)
            s->channel_residues[ch][0] = get_sbits_long(&s->gb, s->bits_per_sample + 1);
        else
            s->channel_residues[ch][0] = get_sbits_long(&s->gb, s->bits_per_sample);
        i++;
    }
    for (; i < tile_size; i++) {
        int quo = 0, rem, rem_bits, residue;
        while(get_bits1(&s->gb)) {
            quo++;
            if (get_bits_left(&s->gb) <= 0)
                return -1;
        }
        if (quo >= 32)
            quo += get_bits_long(&s->gb, get_bits(&s->gb, 5) + 1);

        ave_mean = (s->ave_sum[ch] + (1 << s->movave_scaling)) >> (s->movave_scaling + 1);
        if (ave_mean <= 1)
            residue = quo;
        else {
            rem_bits = av_ceil_log2(ave_mean);
<<<<<<< HEAD
            rem      = get_bits_long(&s->gb, rem_bits);
=======
            rem      = rem_bits ? get_bits_long(&s->gb, rem_bits) : 0;
>>>>>>> d05f72c7
            residue  = (quo << rem_bits) + rem;
        }

        s->ave_sum[ch] = residue + s->ave_sum[ch] -
                         (s->ave_sum[ch] >> s->movave_scaling);

        if (residue & 1)
            residue = -(residue >> 1) - 1;
        else
            residue = residue >> 1;
        s->channel_residues[ch][i] = residue;
    }

    return 0;

}

static void decode_lpc(WmallDecodeCtx *s)
{
    int ch, i, cbits;
    s->lpc_order   = get_bits(&s->gb, 5) + 1;
    s->lpc_scaling = get_bits(&s->gb, 4);
    s->lpc_intbits = get_bits(&s->gb, 3) + 1;
    cbits = s->lpc_scaling + s->lpc_intbits;
    for (ch = 0; ch < s->num_channels; ch++)
        for (i = 0; i < s->lpc_order; i++)
            s->lpc_coefs[ch][i] = get_sbits(&s->gb, cbits);
}

static void clear_codec_buffers(WmallDecodeCtx *s)
{
    int ich, ilms;

    memset(s->acfilter_coeffs,     0, sizeof(s->acfilter_coeffs));
    memset(s->acfilter_prevvalues, 0, sizeof(s->acfilter_prevvalues));
    memset(s->lpc_coefs,           0, sizeof(s->lpc_coefs));

    memset(s->mclms_coeffs,     0, sizeof(s->mclms_coeffs));
    memset(s->mclms_coeffs_cur, 0, sizeof(s->mclms_coeffs_cur));
    memset(s->mclms_prevvalues, 0, sizeof(s->mclms_prevvalues));
    memset(s->mclms_updates,    0, sizeof(s->mclms_updates));

    for (ich = 0; ich < s->num_channels; ich++) {
        for (ilms = 0; ilms < s->cdlms_ttl[ich]; ilms++) {
            memset(s->cdlms[ich][ilms].coefs, 0,
                   sizeof(s->cdlms[ich][ilms].coefs));
            memset(s->cdlms[ich][ilms].lms_prevvalues, 0,
                   sizeof(s->cdlms[ich][ilms].lms_prevvalues));
            memset(s->cdlms[ich][ilms].lms_updates, 0,
                   sizeof(s->cdlms[ich][ilms].lms_updates));
        }
        s->ave_sum[ich] = 0;
    }
}

/**
 * @brief Reset filter parameters and transient area at new seekable tile.
 */
static void reset_codec(WmallDecodeCtx *s)
{
    int ich, ilms;
    s->mclms_recent = s->mclms_order * s->num_channels;
    for (ich = 0; ich < s->num_channels; ich++) {
        for (ilms = 0; ilms < s->cdlms_ttl[ich]; ilms++)
            s->cdlms[ich][ilms].recent = s->cdlms[ich][ilms].order;
        /* first sample of a seekable subframe is considered as the starting of
            a transient area which is samples_per_frame samples long */
        s->channel[ich].transient_counter = s->samples_per_frame;
        s->transient[ich]     = 1;
        s->transient_pos[ich] = 0;
    }
}

static void mclms_update(WmallDecodeCtx *s, int icoef, int *pred)
{
    int i, j, ich, pred_error;
    int order        = s->mclms_order;
    int num_channels = s->num_channels;
    int range        = 1 << (s->bits_per_sample - 1);

    for (ich = 0; ich < num_channels; ich++) {
        pred_error = s->channel_residues[ich][icoef] - pred[ich];
        if (pred_error > 0) {
            for (i = 0; i < order * num_channels; i++)
                s->mclms_coeffs[i + ich * order * num_channels] +=
                    s->mclms_updates[s->mclms_recent + i];
            for (j = 0; j < ich; j++) {
                if (s->channel_residues[j][icoef] > 0)
                    s->mclms_coeffs_cur[ich * num_channels + j] += 1;
                else if (s->channel_residues[j][icoef] < 0)
                    s->mclms_coeffs_cur[ich * num_channels + j] -= 1;
            }
        } else if (pred_error < 0) {
            for (i = 0; i < order * num_channels; i++)
                s->mclms_coeffs[i + ich * order * num_channels] -=
                    s->mclms_updates[s->mclms_recent + i];
            for (j = 0; j < ich; j++) {
                if (s->channel_residues[j][icoef] > 0)
                    s->mclms_coeffs_cur[ich * num_channels + j] -= 1;
                else if (s->channel_residues[j][icoef] < 0)
                    s->mclms_coeffs_cur[ich * num_channels + j] += 1;
            }
        }
    }

    for (ich = num_channels - 1; ich >= 0; ich--) {
        s->mclms_recent--;
        s->mclms_prevvalues[s->mclms_recent] = s->channel_residues[ich][icoef];
        if (s->channel_residues[ich][icoef] > range - 1)
            s->mclms_prevvalues[s->mclms_recent] = range - 1;
        else if (s->channel_residues[ich][icoef] < -range)
            s->mclms_prevvalues[s->mclms_recent] = -range;

        s->mclms_updates[s->mclms_recent] = 0;
        if (s->channel_residues[ich][icoef] > 0)
            s->mclms_updates[s->mclms_recent] = 1;
        else if (s->channel_residues[ich][icoef] < 0)
            s->mclms_updates[s->mclms_recent] = -1;
    }

    if (s->mclms_recent == 0) {
        memcpy(&s->mclms_prevvalues[order * num_channels],
               s->mclms_prevvalues,
               2 * order * num_channels);
        memcpy(&s->mclms_updates[order * num_channels],
               s->mclms_updates,
               2 * order * num_channels);
        s->mclms_recent = num_channels * order;
    }
}

static void mclms_predict(WmallDecodeCtx *s, int icoef, int *pred)
{
    int ich, i;
    int order        = s->mclms_order;
    int num_channels = s->num_channels;

    for (ich = 0; ich < num_channels; ich++) {
        pred[ich] = 0;
        if (!s->is_channel_coded[ich])
            continue;
        for (i = 0; i < order * num_channels; i++)
            pred[ich] += s->mclms_prevvalues[i + s->mclms_recent] *
                         s->mclms_coeffs[i + order * num_channels * ich];
        for (i = 0; i < ich; i++)
            pred[ich] += s->channel_residues[i][icoef] *
                         s->mclms_coeffs_cur[i + num_channels * ich];
        pred[ich] += 1 << s->mclms_scaling - 1;
        pred[ich] >>= s->mclms_scaling;
        s->channel_residues[ich][icoef] += pred[ich];
    }
}

static void revert_mclms(WmallDecodeCtx *s, int tile_size)
{
    int icoef, pred[WMALL_MAX_CHANNELS] = { 0 };
    for (icoef = 0; icoef < tile_size; icoef++) {
        mclms_predict(s, icoef, pred);
        mclms_update(s, icoef, pred);
    }
}

static int lms_predict(WmallDecodeCtx *s, int ich, int ilms)
{
    int pred = 0, icoef;
    int recent = s->cdlms[ich][ilms].recent;

    for (icoef = 0; icoef < s->cdlms[ich][ilms].order; icoef++)
        pred += s->cdlms[ich][ilms].coefs[icoef] *
                s->cdlms[ich][ilms].lms_prevvalues[icoef + recent];

    return pred;
}

static void lms_update(WmallDecodeCtx *s, int ich, int ilms,
                       int input, int residue)
{
    int icoef;
    int recent = s->cdlms[ich][ilms].recent;
    int range  = 1 << s->bits_per_sample - 1;

    if (residue < 0) {
        for (icoef = 0; icoef < s->cdlms[ich][ilms].order; icoef++)
            s->cdlms[ich][ilms].coefs[icoef] -=
                s->cdlms[ich][ilms].lms_updates[icoef + recent];
    } else if (residue > 0) {
        for (icoef = 0; icoef < s->cdlms[ich][ilms].order; icoef++)
            s->cdlms[ich][ilms].coefs[icoef] +=
                s->cdlms[ich][ilms].lms_updates[icoef + recent];
    }

    if (recent)
        recent--;
    else {
        memcpy(&s->cdlms[ich][ilms].lms_prevvalues[s->cdlms[ich][ilms].order],
               s->cdlms[ich][ilms].lms_prevvalues,
               2 * s->cdlms[ich][ilms].order);
        memcpy(&s->cdlms[ich][ilms].lms_updates[s->cdlms[ich][ilms].order],
               s->cdlms[ich][ilms].lms_updates,
               2 * s->cdlms[ich][ilms].order);
        recent = s->cdlms[ich][ilms].order - 1;
    }

    s->cdlms[ich][ilms].lms_prevvalues[recent] = av_clip(input, -range, range - 1);
    if (!input)
        s->cdlms[ich][ilms].lms_updates[recent] = 0;
    else if (input < 0)
        s->cdlms[ich][ilms].lms_updates[recent] = -s->update_speed[ich];
    else
        s->cdlms[ich][ilms].lms_updates[recent] = s->update_speed[ich];

    s->cdlms[ich][ilms].lms_updates[recent + (s->cdlms[ich][ilms].order >> 4)] >>= 2;
    s->cdlms[ich][ilms].lms_updates[recent + (s->cdlms[ich][ilms].order >> 3)] >>= 1;
    s->cdlms[ich][ilms].recent = recent;
}

static void use_high_update_speed(WmallDecodeCtx *s, int ich)
{
    int ilms, recent, icoef;
    for (ilms = s->cdlms_ttl[ich] - 1; ilms >= 0; ilms--) {
        recent = s->cdlms[ich][ilms].recent;
        if (s->update_speed[ich] == 16)
            continue;
        if (s->bV3RTM) {
            for (icoef = 0; icoef < s->cdlms[ich][ilms].order; icoef++)
                s->cdlms[ich][ilms].lms_updates[icoef + recent] *= 2;
        } else {
            for (icoef = 0; icoef < s->cdlms[ich][ilms].order; icoef++)
                s->cdlms[ich][ilms].lms_updates[icoef] *= 2;
        }
    }
    s->update_speed[ich] = 16;
}

static void use_normal_update_speed(WmallDecodeCtx *s, int ich)
{
    int ilms, recent, icoef;
    for (ilms = s->cdlms_ttl[ich] - 1; ilms >= 0; ilms--) {
        recent = s->cdlms[ich][ilms].recent;
        if (s->update_speed[ich] == 8)
            continue;
        if (s->bV3RTM)
            for (icoef = 0; icoef < s->cdlms[ich][ilms].order; icoef++)
                s->cdlms[ich][ilms].lms_updates[icoef + recent] /= 2;
        else
            for (icoef = 0; icoef < s->cdlms[ich][ilms].order; icoef++)
                s->cdlms[ich][ilms].lms_updates[icoef] /= 2;
    }
    s->update_speed[ich] = 8;
}

static void revert_cdlms(WmallDecodeCtx *s, int ch,
                         int coef_begin, int coef_end)
{
    int icoef, pred, ilms, num_lms, residue, input;

    num_lms = s->cdlms_ttl[ch];
    for (ilms = num_lms - 1; ilms >= 0; ilms--) {
        for (icoef = coef_begin; icoef < coef_end; icoef++) {
            pred = 1 << (s->cdlms[ch][ilms].scaling - 1);
            residue = s->channel_residues[ch][icoef];
            pred += lms_predict(s, ch, ilms);
            input = residue + (pred >> s->cdlms[ch][ilms].scaling);
            lms_update(s, ch, ilms, input, residue);
            s->channel_residues[ch][icoef] = input;
        }
    }
}

static void revert_inter_ch_decorr(WmallDecodeCtx *s, int tile_size)
{
    if (s->num_channels != 2)
        return;
    else if (s->is_channel_coded[0] || s->is_channel_coded[1]) {
        int icoef;
        for (icoef = 0; icoef < tile_size; icoef++) {
            s->channel_residues[0][icoef] -= s->channel_residues[1][icoef] >> 1;
            s->channel_residues[1][icoef] += s->channel_residues[0][icoef];
        }
    }
}

static void revert_acfilter(WmallDecodeCtx *s, int tile_size)
{
    int ich, pred, i, j;
    int64_t *filter_coeffs = s->acfilter_coeffs;
    int scaling            = s->acfilter_scaling;
    int order              = s->acfilter_order;

    for (ich = 0; ich < s->num_channels; ich++) {
        int *prevvalues = s->acfilter_prevvalues[ich];
        for (i = 0; i < order; i++) {
            pred = 0;
            for (j = 0; j < order; j++) {
                if (i <= j)
                    pred += filter_coeffs[j] * prevvalues[j - i];
                else
                    pred += s->channel_residues[ich][i - j - 1] * filter_coeffs[j];
            }
            pred >>= scaling;
            s->channel_residues[ich][i] += pred;
        }
        for (i = order; i < tile_size; i++) {
            pred = 0;
            for (j = 0; j < order; j++)
                pred += s->channel_residues[ich][i - j - 1] * filter_coeffs[j];
            pred >>= scaling;
            s->channel_residues[ich][i] += pred;
        }
        for (j = 0; j < order; j++)
            prevvalues[j] = s->channel_residues[ich][tile_size - j - 1];
    }
}

static int decode_subframe(WmallDecodeCtx *s)
{
    int offset        = s->samples_per_frame;
    int subframe_len  = s->samples_per_frame;
    int total_samples = s->samples_per_frame * s->num_channels;
    int i, j, rawpcm_tile, padding_zeroes, res;

    s->subframe_offset = get_bits_count(&s->gb);

    /* reset channel context and find the next block offset and size
        == the next block of the channel with the smallest number of
        decoded samples */
    for (i = 0; i < s->num_channels; i++) {
        if (offset > s->channel[i].decoded_samples) {
            offset = s->channel[i].decoded_samples;
            subframe_len =
                s->channel[i].subframe_len[s->channel[i].cur_subframe];
        }
    }

    /* get a list of all channels that contain the estimated block */
    s->channels_for_cur_subframe = 0;
    for (i = 0; i < s->num_channels; i++) {
        const int cur_subframe = s->channel[i].cur_subframe;
        /* subtract already processed samples */
        total_samples -= s->channel[i].decoded_samples;

        /* and count if there are multiple subframes that match our profile */
        if (offset == s->channel[i].decoded_samples &&
            subframe_len == s->channel[i].subframe_len[cur_subframe]) {
            total_samples -= s->channel[i].subframe_len[cur_subframe];
            s->channel[i].decoded_samples +=
                s->channel[i].subframe_len[cur_subframe];
            s->channel_indexes_for_cur_subframe[s->channels_for_cur_subframe] = i;
            ++s->channels_for_cur_subframe;
        }
    }

    /* check if the frame will be complete after processing the
        estimated block */
    if (!total_samples)
        s->parsed_all_subframes = 1;


    s->seekable_tile = get_bits1(&s->gb);
    if (s->seekable_tile) {
        clear_codec_buffers(s);

        s->do_arith_coding    = get_bits1(&s->gb);
        if (s->do_arith_coding) {
            av_log_missing_feature(s->avctx, "arithmetic coding", 1);
            return AVERROR_PATCHWELCOME;
        }
        s->do_ac_filter       = get_bits1(&s->gb);
        s->do_inter_ch_decorr = get_bits1(&s->gb);
        s->do_mclms           = get_bits1(&s->gb);

        if (s->do_ac_filter)
            decode_ac_filter(s);

        if (s->do_mclms)
            decode_mclms(s);

        if ((res = decode_cdlms(s)) < 0)
            return res;
        s->movave_scaling = get_bits(&s->gb, 3);
        s->quant_stepsize = get_bits(&s->gb, 8) + 1;

        reset_codec(s);
    } else if (!s->cdlms[0][0].order) {
        av_log(s->avctx, AV_LOG_DEBUG,
               "Waiting for seekable tile\n");
        s->frame.nb_samples = 0;
        return -1;
    }

    rawpcm_tile = get_bits1(&s->gb);

    for (i = 0; i < s->num_channels; i++)
        s->is_channel_coded[i] = 1;

    if (!rawpcm_tile) {
        for (i = 0; i < s->num_channels; i++)
            s->is_channel_coded[i] = get_bits1(&s->gb);

        if (s->bV3RTM) {
            // LPC
            s->do_lpc = get_bits1(&s->gb);
            if (s->do_lpc) {
                decode_lpc(s);
                av_log_ask_for_sample(s->avctx, "Inverse LPC filter not "
                                      "implemented. Expect wrong output.\n");
            }
        } else
            s->do_lpc = 0;
    }


    if (get_bits1(&s->gb))
        padding_zeroes = get_bits(&s->gb, 5);
    else
        padding_zeroes = 0;

    if (rawpcm_tile) {
        int bits = s->bits_per_sample - padding_zeroes;
        if (bits <= 0) {
            av_log(s->avctx, AV_LOG_ERROR,
                   "Invalid number of padding bits in raw PCM tile\n");
            return AVERROR_INVALIDDATA;
        }
        av_dlog(s->avctx, "RAWPCM %d bits per sample. "
                "total %d bits, remain=%d\n", bits,
                bits * s->num_channels * subframe_len, get_bits_count(&s->gb));
        for (i = 0; i < s->num_channels; i++)
            for (j = 0; j < subframe_len; j++)
                s->channel_coeffs[i][j] = get_sbits_long(&s->gb, bits);
    } else {
        for (i = 0; i < s->num_channels; i++)
            if (s->is_channel_coded[i]) {
                decode_channel_residues(s, i, subframe_len);
                if (s->seekable_tile)
                    use_high_update_speed(s, i);
                else
                    use_normal_update_speed(s, i);
                revert_cdlms(s, i, 0, subframe_len);
            } else {
                memset(s->channel_residues[i], 0, sizeof(**s->channel_residues) * subframe_len);
            }
    }
    if (s->do_mclms)
        revert_mclms(s, subframe_len);
    if (s->do_inter_ch_decorr)
        revert_inter_ch_decorr(s, subframe_len);
    if (s->do_ac_filter)
        revert_acfilter(s, subframe_len);

    /* Dequantize */
    if (s->quant_stepsize != 1)
        for (i = 0; i < s->num_channels; i++)
            for (j = 0; j < subframe_len; j++)
                s->channel_residues[i][j] *= s->quant_stepsize;

    /* Write to proper output buffer depending on bit-depth */
    for (i = 0; i < s->channels_for_cur_subframe; i++) {
        int c = s->channel_indexes_for_cur_subframe[i];
        int subframe_len = s->channel[c].subframe_len[s->channel[c].cur_subframe];

        for (j = 0; j < subframe_len; j++) {
            if (s->bits_per_sample == 16) {
                *s->samples_16[c] = (int16_t) s->channel_residues[c][j] << padding_zeroes;
                s->samples_16[c] += s->num_channels;
            } else {
                *s->samples_32[c] = s->channel_residues[c][j] << padding_zeroes;
                s->samples_32[c] += s->num_channels;
            }
        }
    }

    /* handled one subframe */
    for (i = 0; i < s->channels_for_cur_subframe; i++) {
        int c = s->channel_indexes_for_cur_subframe[i];
        if (s->channel[c].cur_subframe >= s->channel[c].num_subframes) {
            av_log(s->avctx, AV_LOG_ERROR, "broken subframe\n");
            return AVERROR_INVALIDDATA;
        }
        ++s->channel[c].cur_subframe;
    }
    return 0;
}

/**
 * @brief Decode one WMA frame.
 * @param s codec context
 * @return 0 if the trailer bit indicates that this is the last frame,
 *         1 if there are additional frames
 */
static int decode_frame(WmallDecodeCtx *s)
{
    GetBitContext* gb = &s->gb;
    int more_frames = 0, len = 0, i, ret;

    s->frame.nb_samples = s->samples_per_frame;
    if ((ret = s->avctx->get_buffer(s->avctx, &s->frame)) < 0) {
        /* return an error if no frame could be decoded at all */
        av_log(s->avctx, AV_LOG_ERROR,
               "not enough space for the output samples\n");
        s->packet_loss = 1;
        return ret;
    }
    for (i = 0; i < s->num_channels; i++) {
        s->samples_16[i] = (int16_t *)s->frame.data[0] + i;
        s->samples_32[i] = (int32_t *)s->frame.data[0] + i;
    }

    /* get frame length */
    if (s->len_prefix)
        len = get_bits(gb, s->log2_frame_size);

    /* decode tile information */
    if (decode_tilehdr(s)) {
        s->packet_loss = 1;
        return 0;
    }

    /* read drc info */
    if (s->dynamic_range_compression)
        s->drc_gain = get_bits(gb, 8);

    /* no idea what these are for, might be the number of samples
       that need to be skipped at the beginning or end of a stream */
    if (get_bits1(gb)) {
        int av_unused skip;

        /* usually true for the first frame */
        if (get_bits1(gb)) {
            skip = get_bits(gb, av_log2(s->samples_per_frame * 2));
            av_dlog(s->avctx, "start skip: %i\n", skip);
        }

        /* sometimes true for the last frame */
        if (get_bits1(gb)) {
            skip = get_bits(gb, av_log2(s->samples_per_frame * 2));
            av_dlog(s->avctx, "end skip: %i\n", skip);
        }

    }

    /* reset subframe states */
    s->parsed_all_subframes = 0;
    for (i = 0; i < s->num_channels; i++) {
        s->channel[i].decoded_samples = 0;
        s->channel[i].cur_subframe    = 0;
    }

    /* decode all subframes */
    while (!s->parsed_all_subframes) {
        if (decode_subframe(s) < 0) {
            s->packet_loss = 1;
            return 0;
        }
    }

    av_dlog(s->avctx, "Frame done\n");

    if (s->skip_frame)
        s->skip_frame = 0;

    if (s->len_prefix) {
        if (len != (get_bits_count(gb) - s->frame_offset) + 2) {
            /* FIXME: not sure if this is always an error */
            av_log(s->avctx, AV_LOG_ERROR,
                   "frame[%i] would have to skip %i bits\n", s->frame_num,
                   len - (get_bits_count(gb) - s->frame_offset) - 1);
            s->packet_loss = 1;
            return 0;
        }

        /* skip the rest of the frame data */
        skip_bits_long(gb, len - (get_bits_count(gb) - s->frame_offset) - 1);
    }

    /* decode trailer bit */
    more_frames = get_bits1(gb);
    ++s->frame_num;
    return more_frames;
}

/**
 * @brief Calculate remaining input buffer length.
 * @param s  codec context
 * @param gb bitstream reader context
 * @return remaining size in bits
 */
static int remaining_bits(WmallDecodeCtx *s, GetBitContext *gb)
{
    return s->buf_bit_size - get_bits_count(gb);
}

/**
 * @brief Fill the bit reservoir with a (partial) frame.
 * @param s      codec context
 * @param gb     bitstream reader context
 * @param len    length of the partial frame
 * @param append decides whether to reset the buffer or not
 */
static void save_bits(WmallDecodeCtx *s, GetBitContext* gb, int len,
                      int append)
{
    int buflen;
    PutBitContext tmp;

    /* when the frame data does not need to be concatenated, the input buffer
        is reset and additional bits from the previous frame are copied
        and skipped later so that a fast byte copy is possible */

    if (!append) {
        s->frame_offset   = get_bits_count(gb) & 7;
        s->num_saved_bits = s->frame_offset;
        init_put_bits(&s->pb, s->frame_data, MAX_FRAMESIZE);
    }

    buflen = (s->num_saved_bits + len + 8) >> 3;

    if (len <= 0 || buflen > MAX_FRAMESIZE) {
        av_log_ask_for_sample(s->avctx, "input buffer too small\n");
        s->packet_loss = 1;
        return;
    }

    s->num_saved_bits += len;
    if (!append) {
        avpriv_copy_bits(&s->pb, gb->buffer + (get_bits_count(gb) >> 3),
                         s->num_saved_bits);
    } else {
        int align = 8 - (get_bits_count(gb) & 7);
        align = FFMIN(align, len);
        put_bits(&s->pb, align, get_bits(gb, align));
        len -= align;
        avpriv_copy_bits(&s->pb, gb->buffer + (get_bits_count(gb) >> 3), len);
    }
    skip_bits_long(gb, len);

    tmp = s->pb;
    flush_put_bits(&tmp);

    init_get_bits(&s->gb, s->frame_data, s->num_saved_bits);
    skip_bits(&s->gb, s->frame_offset);
}

static int decode_packet(AVCodecContext *avctx, void *data, int *got_frame_ptr,
                         AVPacket* avpkt)
{
    WmallDecodeCtx *s = avctx->priv_data;
    GetBitContext* gb  = &s->pgb;
    const uint8_t* buf = avpkt->data;
    int buf_size       = avpkt->size;
    int num_bits_prev_frame, packet_sequence_number, spliced_packet;

    s->frame.nb_samples = 0;

    if (s->packet_done || s->packet_loss) {
        s->packet_done = 0;

        /* sanity check for the buffer length */
        if (buf_size < avctx->block_align)
            return 0;

        s->next_packet_start = buf_size - avctx->block_align;
        buf_size             = avctx->block_align;
        s->buf_bit_size      = buf_size << 3;

        /* parse packet header */
        init_get_bits(gb, buf, s->buf_bit_size);
        packet_sequence_number = get_bits(gb, 4);
        skip_bits(gb, 1);   // Skip seekable_frame_in_packet, currently ununused
        spliced_packet = get_bits1(gb);
        if (spliced_packet)
            av_log_missing_feature(avctx, "Bitstream splicing", 1);

        /* get number of bits that need to be added to the previous frame */
        num_bits_prev_frame = get_bits(gb, s->log2_frame_size);

        /* check for packet loss */
        if (!s->packet_loss &&
            ((s->packet_sequence_number + 1) & 0xF) != packet_sequence_number) {
            s->packet_loss = 1;
            av_log(avctx, AV_LOG_ERROR, "Packet loss detected! seq %x vs %x\n",
                   s->packet_sequence_number, packet_sequence_number);
        }
        s->packet_sequence_number = packet_sequence_number;

        if (num_bits_prev_frame > 0) {
            int remaining_packet_bits = s->buf_bit_size - get_bits_count(gb);
            if (num_bits_prev_frame >= remaining_packet_bits) {
                num_bits_prev_frame = remaining_packet_bits;
                s->packet_done = 1;
            }

            /* Append the previous frame data to the remaining data from the
             * previous packet to create a full frame. */
            save_bits(s, gb, num_bits_prev_frame, 1);

            /* decode the cross packet frame if it is valid */
            if (num_bits_prev_frame < remaining_packet_bits && !s->packet_loss)
                decode_frame(s);
        } else if (s->num_saved_bits - s->frame_offset) {
            av_dlog(avctx, "ignoring %x previously saved bits\n",
                    s->num_saved_bits - s->frame_offset);
        }

        if (s->packet_loss) {
            /* Reset number of saved bits so that the decoder does not start
             * to decode incomplete frames in the s->len_prefix == 0 case. */
            s->num_saved_bits = 0;
            init_put_bits(&s->pb, s->frame_data, MAX_FRAMESIZE);
            s->packet_loss    = 0;
        }

    } else {
        int frame_size;

        s->buf_bit_size = (avpkt->size - s->next_packet_start) << 3;
        init_get_bits(gb, avpkt->data, s->buf_bit_size);
        skip_bits(gb, s->packet_offset);

        if (s->len_prefix && remaining_bits(s, gb) > s->log2_frame_size &&
            (frame_size = show_bits(gb, s->log2_frame_size)) &&
            frame_size <= remaining_bits(s, gb)) {
            save_bits(s, gb, frame_size, 0);
            s->packet_done = !decode_frame(s);
        } else if (!s->len_prefix
                   && s->num_saved_bits > get_bits_count(&s->gb)) {
            /* when the frames do not have a length prefix, we don't know the
             * compressed length of the individual frames however, we know what
             * part of a new packet belongs to the previous frame therefore we
             * save the incoming packet first, then we append the "previous
             * frame" data from the next packet so that we get a buffer that
             * only contains full frames */
            s->packet_done = !decode_frame(s);
        } else {
            s->packet_done = 1;
        }
    }

    if (s->packet_done && !s->packet_loss &&
        remaining_bits(s, gb) > 0) {
        /* save the rest of the data so that it can be decoded
         * with the next packet */
        save_bits(s, gb, remaining_bits(s, gb), 0);
    }

    *(AVFrame *)data = s->frame;
    *got_frame_ptr   = s->frame.nb_samples > 0;
    s->packet_offset = get_bits_count(gb) & 7;

    return (s->packet_loss) ? AVERROR_INVALIDDATA : get_bits_count(gb) >> 3;
}

static void flush(AVCodecContext *avctx)
{
    WmallDecodeCtx *s    = avctx->priv_data;
    s->packet_loss       = 1;
    s->packet_done       = 0;
    s->num_saved_bits    = 0;
    init_put_bits(&s->pb, s->frame_data, MAX_FRAMESIZE);
    s->frame_offset      = 0;
    s->next_packet_start = 0;
    s->cdlms[0][0].order = 0;
    s->frame.nb_samples  = 0;
}

AVCodec ff_wmalossless_decoder = {
    .name           = "wmalossless",
    .type           = AVMEDIA_TYPE_AUDIO,
    .id             = AV_CODEC_ID_WMALOSSLESS,
    .priv_data_size = sizeof(WmallDecodeCtx),
    .init           = decode_init,
    .decode         = decode_packet,
    .flush          = flush,
    .capabilities   = CODEC_CAP_SUBFRAMES | CODEC_CAP_DR1 | CODEC_CAP_DELAY,
    .long_name      = NULL_IF_CONFIG_SMALL("Windows Media Audio Lossless"),
};<|MERGE_RESOLUTION|>--- conflicted
+++ resolved
@@ -406,12 +406,8 @@
     s->acfilter_scaling = get_bits(&s->gb, 4);
 
     for (i = 0; i < s->acfilter_order; i++)
-<<<<<<< HEAD
-        s->acfilter_coeffs[i] = (s->acfilter_scaling ? get_bits(&s->gb, s->acfilter_scaling) : 0) + 1;
-=======
         s->acfilter_coeffs[i] = (s->acfilter_scaling ?
                                  get_bits(&s->gb, s->acfilter_scaling) : 0) + 1;
->>>>>>> d05f72c7
 }
 
 static void decode_mclms(WmallDecodeCtx *s)
@@ -524,11 +520,7 @@
             residue = quo;
         else {
             rem_bits = av_ceil_log2(ave_mean);
-<<<<<<< HEAD
             rem      = get_bits_long(&s->gb, rem_bits);
-=======
-            rem      = rem_bits ? get_bits_long(&s->gb, rem_bits) : 0;
->>>>>>> d05f72c7
             residue  = (quo << rem_bits) + rem;
         }
 
