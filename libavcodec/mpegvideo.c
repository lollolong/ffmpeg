/*
 * The simplest mpeg encoder (well, it was the simplest!)
 * Copyright (c) 2000,2001 Fabrice Bellard
 * Copyright (c) 2002-2004 Michael Niedermayer <michaelni@gmx.at>
 *
 * 4MV & hq & B-frame encoding stuff by Michael Niedermayer <michaelni@gmx.at>
 *
 * This file is part of FFmpeg.
 *
 * FFmpeg is free software; you can redistribute it and/or
 * modify it under the terms of the GNU Lesser General Public
 * License as published by the Free Software Foundation; either
 * version 2.1 of the License, or (at your option) any later version.
 *
 * FFmpeg is distributed in the hope that it will be useful,
 * but WITHOUT ANY WARRANTY; without even the implied warranty of
 * MERCHANTABILITY or FITNESS FOR A PARTICULAR PURPOSE.  See the GNU
 * Lesser General Public License for more details.
 *
 * You should have received a copy of the GNU Lesser General Public
 * License along with FFmpeg; if not, write to the Free Software
 * Foundation, Inc., 51 Franklin Street, Fifth Floor, Boston, MA 02110-1301 USA
 */

/**
 * @file
 * The simplest mpeg encoder (well, it was the simplest!).
 */

#include "libavutil/attributes.h"
#include "libavutil/avassert.h"
#include "libavutil/imgutils.h"
#include "libavutil/internal.h"
#include "libavutil/motion_vector.h"
#include "libavutil/timer.h"
#include "avcodec.h"
#include "blockdsp.h"
#include "h264chroma.h"
#include "idctdsp.h"
#include "internal.h"
#include "mathops.h"
#include "mpeg_er.h"
#include "mpegutils.h"
#include "mpegvideo.h"
#include "mpegvideodata.h"
#include "mjpegenc.h"
#include "msmpeg4.h"
#include "qpeldsp.h"
#include "thread.h"
#include "wmv2.h"
#include <limits.h>

static void dct_unquantize_mpeg1_intra_c(MpegEncContext *s,
                                   int16_t *block, int n, int qscale)
{
    int i, level, nCoeffs;
    const uint16_t *quant_matrix;

    nCoeffs= s->block_last_index[n];

<<<<<<< HEAD
    block[0] *= n < 4 ? s->y_dc_scale : s->c_dc_scale;
    /* XXX: only mpeg1 */
=======
    if (n < 4)
        block[0] = block[0] * s->y_dc_scale;
    else
        block[0] = block[0] * s->c_dc_scale;
    /* XXX: only MPEG-1 */
>>>>>>> 41ed7ab4
    quant_matrix = s->intra_matrix;
    for(i=1;i<=nCoeffs;i++) {
        int j= s->intra_scantable.permutated[i];
        level = block[j];
        if (level) {
            if (level < 0) {
                level = -level;
                level = (int)(level * qscale * quant_matrix[j]) >> 3;
                level = (level - 1) | 1;
                level = -level;
            } else {
                level = (int)(level * qscale * quant_matrix[j]) >> 3;
                level = (level - 1) | 1;
            }
            block[j] = level;
        }
    }
}

static void dct_unquantize_mpeg1_inter_c(MpegEncContext *s,
                                   int16_t *block, int n, int qscale)
{
    int i, level, nCoeffs;
    const uint16_t *quant_matrix;

    nCoeffs= s->block_last_index[n];

    quant_matrix = s->inter_matrix;
    for(i=0; i<=nCoeffs; i++) {
        int j= s->intra_scantable.permutated[i];
        level = block[j];
        if (level) {
            if (level < 0) {
                level = -level;
                level = (((level << 1) + 1) * qscale *
                         ((int) (quant_matrix[j]))) >> 4;
                level = (level - 1) | 1;
                level = -level;
            } else {
                level = (((level << 1) + 1) * qscale *
                         ((int) (quant_matrix[j]))) >> 4;
                level = (level - 1) | 1;
            }
            block[j] = level;
        }
    }
}

static void dct_unquantize_mpeg2_intra_c(MpegEncContext *s,
                                   int16_t *block, int n, int qscale)
{
    int i, level, nCoeffs;
    const uint16_t *quant_matrix;

    if (s->q_scale_type) qscale = ff_mpeg2_non_linear_qscale[qscale];
    else                 qscale <<= 1;

    if(s->alternate_scan) nCoeffs= 63;
    else nCoeffs= s->block_last_index[n];

    block[0] *= n < 4 ? s->y_dc_scale : s->c_dc_scale;
    quant_matrix = s->intra_matrix;
    for(i=1;i<=nCoeffs;i++) {
        int j= s->intra_scantable.permutated[i];
        level = block[j];
        if (level) {
            if (level < 0) {
                level = -level;
                level = (int)(level * qscale * quant_matrix[j]) >> 4;
                level = -level;
            } else {
                level = (int)(level * qscale * quant_matrix[j]) >> 4;
            }
            block[j] = level;
        }
    }
}

static void dct_unquantize_mpeg2_intra_bitexact(MpegEncContext *s,
                                   int16_t *block, int n, int qscale)
{
    int i, level, nCoeffs;
    const uint16_t *quant_matrix;
    int sum=-1;

    if (s->q_scale_type) qscale = ff_mpeg2_non_linear_qscale[qscale];
    else                 qscale <<= 1;

    if(s->alternate_scan) nCoeffs= 63;
    else nCoeffs= s->block_last_index[n];

    block[0] *= n < 4 ? s->y_dc_scale : s->c_dc_scale;
    sum += block[0];
    quant_matrix = s->intra_matrix;
    for(i=1;i<=nCoeffs;i++) {
        int j= s->intra_scantable.permutated[i];
        level = block[j];
        if (level) {
            if (level < 0) {
                level = -level;
                level = (int)(level * qscale * quant_matrix[j]) >> 4;
                level = -level;
            } else {
                level = (int)(level * qscale * quant_matrix[j]) >> 4;
            }
            block[j] = level;
            sum+=level;
        }
    }
    block[63]^=sum&1;
}

static void dct_unquantize_mpeg2_inter_c(MpegEncContext *s,
                                   int16_t *block, int n, int qscale)
{
    int i, level, nCoeffs;
    const uint16_t *quant_matrix;
    int sum=-1;

    if (s->q_scale_type) qscale = ff_mpeg2_non_linear_qscale[qscale];
    else                 qscale <<= 1;

    if(s->alternate_scan) nCoeffs= 63;
    else nCoeffs= s->block_last_index[n];

    quant_matrix = s->inter_matrix;
    for(i=0; i<=nCoeffs; i++) {
        int j= s->intra_scantable.permutated[i];
        level = block[j];
        if (level) {
            if (level < 0) {
                level = -level;
                level = (((level << 1) + 1) * qscale *
                         ((int) (quant_matrix[j]))) >> 5;
                level = -level;
            } else {
                level = (((level << 1) + 1) * qscale *
                         ((int) (quant_matrix[j]))) >> 5;
            }
            block[j] = level;
            sum+=level;
        }
    }
    block[63]^=sum&1;
}

static void dct_unquantize_h263_intra_c(MpegEncContext *s,
                                  int16_t *block, int n, int qscale)
{
    int i, level, qmul, qadd;
    int nCoeffs;

    av_assert2(s->block_last_index[n]>=0 || s->h263_aic);

    qmul = qscale << 1;

    if (!s->h263_aic) {
        block[0] *= n < 4 ? s->y_dc_scale : s->c_dc_scale;
        qadd = (qscale - 1) | 1;
    }else{
        qadd = 0;
    }
    if(s->ac_pred)
        nCoeffs=63;
    else
        nCoeffs= s->inter_scantable.raster_end[ s->block_last_index[n] ];

    for(i=1; i<=nCoeffs; i++) {
        level = block[i];
        if (level) {
            if (level < 0) {
                level = level * qmul - qadd;
            } else {
                level = level * qmul + qadd;
            }
            block[i] = level;
        }
    }
}

static void dct_unquantize_h263_inter_c(MpegEncContext *s,
                                  int16_t *block, int n, int qscale)
{
    int i, level, qmul, qadd;
    int nCoeffs;

    av_assert2(s->block_last_index[n]>=0);

    qadd = (qscale - 1) | 1;
    qmul = qscale << 1;

    nCoeffs= s->inter_scantable.raster_end[ s->block_last_index[n] ];

    for(i=0; i<=nCoeffs; i++) {
        level = block[i];
        if (level) {
            if (level < 0) {
                level = level * qmul - qadd;
            } else {
                level = level * qmul + qadd;
            }
            block[i] = level;
        }
    }
}


static void gray16(uint8_t *dst, const uint8_t *src, ptrdiff_t linesize, int h)
{
    while(h--)
        memset(dst + h*linesize, 128, 16);
}

static void gray8(uint8_t *dst, const uint8_t *src, ptrdiff_t linesize, int h)
{
    while(h--)
        memset(dst + h*linesize, 128, 8);
}

/* init common dct for both encoder and decoder */
static av_cold int dct_init(MpegEncContext *s)
{
    ff_blockdsp_init(&s->bdsp, s->avctx);
    ff_h264chroma_init(&s->h264chroma, 8); //for lowres
    ff_hpeldsp_init(&s->hdsp, s->avctx->flags);
    ff_mpegvideodsp_init(&s->mdsp);
    ff_videodsp_init(&s->vdsp, s->avctx->bits_per_raw_sample);

    if (s->avctx->debug & FF_DEBUG_NOMC) {
        int i;
        for (i=0; i<4; i++) {
            s->hdsp.avg_pixels_tab[0][i] = gray16;
            s->hdsp.put_pixels_tab[0][i] = gray16;
            s->hdsp.put_no_rnd_pixels_tab[0][i] = gray16;

            s->hdsp.avg_pixels_tab[1][i] = gray8;
            s->hdsp.put_pixels_tab[1][i] = gray8;
            s->hdsp.put_no_rnd_pixels_tab[1][i] = gray8;
        }
    }

    s->dct_unquantize_h263_intra = dct_unquantize_h263_intra_c;
    s->dct_unquantize_h263_inter = dct_unquantize_h263_inter_c;
    s->dct_unquantize_mpeg1_intra = dct_unquantize_mpeg1_intra_c;
    s->dct_unquantize_mpeg1_inter = dct_unquantize_mpeg1_inter_c;
    s->dct_unquantize_mpeg2_intra = dct_unquantize_mpeg2_intra_c;
    if (s->avctx->flags & AV_CODEC_FLAG_BITEXACT)
        s->dct_unquantize_mpeg2_intra = dct_unquantize_mpeg2_intra_bitexact;
    s->dct_unquantize_mpeg2_inter = dct_unquantize_mpeg2_inter_c;

    if (HAVE_INTRINSICS_NEON)
        ff_mpv_common_init_neon(s);

    if (ARCH_ALPHA)
        ff_mpv_common_init_axp(s);
    if (ARCH_ARM)
        ff_mpv_common_init_arm(s);
    if (ARCH_PPC)
        ff_mpv_common_init_ppc(s);
    if (ARCH_X86)
        ff_mpv_common_init_x86(s);
    if (ARCH_MIPS)
        ff_mpv_common_init_mips(s);

    return 0;
}

av_cold void ff_mpv_idct_init(MpegEncContext *s)
{
    ff_idctdsp_init(&s->idsp, s->avctx);

    /* load & permutate scantables
     * note: only wmv uses different ones
     */
    if (s->alternate_scan) {
        ff_init_scantable(s->idsp.idct_permutation, &s->inter_scantable, ff_alternate_vertical_scan);
        ff_init_scantable(s->idsp.idct_permutation, &s->intra_scantable, ff_alternate_vertical_scan);
    } else {
        ff_init_scantable(s->idsp.idct_permutation, &s->inter_scantable, ff_zigzag_direct);
        ff_init_scantable(s->idsp.idct_permutation, &s->intra_scantable, ff_zigzag_direct);
    }
    ff_init_scantable(s->idsp.idct_permutation, &s->intra_h_scantable, ff_alternate_horizontal_scan);
    ff_init_scantable(s->idsp.idct_permutation, &s->intra_v_scantable, ff_alternate_vertical_scan);
}

static int alloc_picture(MpegEncContext *s, Picture *pic, int shared)
{
    return ff_alloc_picture(s->avctx, pic, &s->me, &s->sc, shared, 0,
                            s->chroma_x_shift, s->chroma_y_shift, s->out_format,
                            s->mb_stride, s->mb_width, s->mb_height, s->b8_stride,
                            &s->linesize, &s->uvlinesize);
}

static int init_duplicate_context(MpegEncContext *s)
{
    int y_size = s->b8_stride * (2 * s->mb_height + 1);
    int c_size = s->mb_stride * (s->mb_height + 1);
    int yc_size = y_size + 2 * c_size;
    int i;

    if (s->mb_height & 1)
        yc_size += 2*s->b8_stride + 2*s->mb_stride;

    s->sc.edge_emu_buffer =
    s->me.scratchpad   =
    s->me.temp         =
    s->sc.rd_scratchpad   =
    s->sc.b_scratchpad    =
    s->sc.obmc_scratchpad = NULL;

    if (s->encoding) {
        FF_ALLOCZ_OR_GOTO(s->avctx, s->me.map,
                          ME_MAP_SIZE * sizeof(uint32_t), fail)
        FF_ALLOCZ_OR_GOTO(s->avctx, s->me.score_map,
                          ME_MAP_SIZE * sizeof(uint32_t), fail)
        if (s->noise_reduction) {
            FF_ALLOCZ_OR_GOTO(s->avctx, s->dct_error_sum,
                              2 * 64 * sizeof(int), fail)
        }
    }
    FF_ALLOCZ_OR_GOTO(s->avctx, s->blocks, 64 * 12 * 2 * sizeof(int16_t), fail)
    s->block = s->blocks[0];

    for (i = 0; i < 12; i++) {
        s->pblocks[i] = &s->block[i];
    }
    if (s->avctx->codec_tag == AV_RL32("VCR2")) {
        // exchange uv
        FFSWAP(void *, s->pblocks[4], s->pblocks[5]);
    }

    if (s->out_format == FMT_H263) {
        /* ac values */
        FF_ALLOCZ_OR_GOTO(s->avctx, s->ac_val_base,
                          yc_size * sizeof(int16_t) * 16, fail);
        s->ac_val[0] = s->ac_val_base + s->b8_stride + 1;
        s->ac_val[1] = s->ac_val_base + y_size + s->mb_stride + 1;
        s->ac_val[2] = s->ac_val[1] + c_size;
    }

    return 0;
fail:
    return -1; // free() through ff_mpv_common_end()
}

static void free_duplicate_context(MpegEncContext *s)
{
    if (!s)
        return;

    av_freep(&s->sc.edge_emu_buffer);
    av_freep(&s->me.scratchpad);
    s->me.temp =
    s->sc.rd_scratchpad =
    s->sc.b_scratchpad =
    s->sc.obmc_scratchpad = NULL;

    av_freep(&s->dct_error_sum);
    av_freep(&s->me.map);
    av_freep(&s->me.score_map);
    av_freep(&s->blocks);
    av_freep(&s->ac_val_base);
    s->block = NULL;
}

static void backup_duplicate_context(MpegEncContext *bak, MpegEncContext *src)
{
#define COPY(a) bak->a = src->a
    COPY(sc.edge_emu_buffer);
    COPY(me.scratchpad);
    COPY(me.temp);
    COPY(sc.rd_scratchpad);
    COPY(sc.b_scratchpad);
    COPY(sc.obmc_scratchpad);
    COPY(me.map);
    COPY(me.score_map);
    COPY(blocks);
    COPY(block);
    COPY(start_mb_y);
    COPY(end_mb_y);
    COPY(me.map_generation);
    COPY(pb);
    COPY(dct_error_sum);
    COPY(dct_count[0]);
    COPY(dct_count[1]);
    COPY(ac_val_base);
    COPY(ac_val[0]);
    COPY(ac_val[1]);
    COPY(ac_val[2]);
#undef COPY
}

int ff_update_duplicate_context(MpegEncContext *dst, MpegEncContext *src)
{
    MpegEncContext bak;
    int i, ret;
    // FIXME copy only needed parts
    // START_TIMER
    backup_duplicate_context(&bak, dst);
    memcpy(dst, src, sizeof(MpegEncContext));
    backup_duplicate_context(dst, &bak);
    for (i = 0; i < 12; i++) {
        dst->pblocks[i] = &dst->block[i];
    }
    if (dst->avctx->codec_tag == AV_RL32("VCR2")) {
        // exchange uv
        FFSWAP(void *, dst->pblocks[4], dst->pblocks[5]);
    }
    if (!dst->sc.edge_emu_buffer &&
        (ret = ff_mpeg_framesize_alloc(dst->avctx, &dst->me,
                                       &dst->sc, dst->linesize)) < 0) {
        av_log(dst->avctx, AV_LOG_ERROR, "failed to allocate context "
               "scratch buffers.\n");
        return ret;
    }
    // STOP_TIMER("update_duplicate_context")
    // about 10k cycles / 0.01 sec for  1000frames on 1ghz with 2 threads
    return 0;
}

int ff_mpeg_update_thread_context(AVCodecContext *dst,
                                  const AVCodecContext *src)
{
    int i, ret;
    MpegEncContext *s = dst->priv_data, *s1 = src->priv_data;

    if (dst == src)
        return 0;

    av_assert0(s != s1);

    // FIXME can parameters change on I-frames?
    // in that case dst may need a reinit
    if (!s->context_initialized) {
        int err;
        memcpy(s, s1, sizeof(MpegEncContext));

        s->avctx                 = dst;
        s->bitstream_buffer      = NULL;
        s->bitstream_buffer_size = s->allocated_bitstream_buffer_size = 0;

        if (s1->context_initialized){
//             s->picture_range_start  += MAX_PICTURE_COUNT;
//             s->picture_range_end    += MAX_PICTURE_COUNT;
            ff_mpv_idct_init(s);
            if((err = ff_mpv_common_init(s)) < 0){
                memset(s, 0, sizeof(MpegEncContext));
                s->avctx = dst;
                return err;
            }
        }
    }

    if (s->height != s1->height || s->width != s1->width || s->context_reinit) {
        s->context_reinit = 0;
        s->height = s1->height;
        s->width  = s1->width;
        if ((ret = ff_mpv_common_frame_size_change(s)) < 0)
            return ret;
    }

    s->avctx->coded_height  = s1->avctx->coded_height;
    s->avctx->coded_width   = s1->avctx->coded_width;
    s->avctx->width         = s1->avctx->width;
    s->avctx->height        = s1->avctx->height;

    s->coded_picture_number = s1->coded_picture_number;
    s->picture_number       = s1->picture_number;

    av_assert0(!s->picture || s->picture != s1->picture);
    if(s->picture)
    for (i = 0; i < MAX_PICTURE_COUNT; i++) {
        ff_mpeg_unref_picture(s->avctx, &s->picture[i]);
        if (s1->picture && s1->picture[i].f->buf[0] &&
            (ret = ff_mpeg_ref_picture(s->avctx, &s->picture[i], &s1->picture[i])) < 0)
            return ret;
    }

#define UPDATE_PICTURE(pic)\
do {\
    ff_mpeg_unref_picture(s->avctx, &s->pic);\
    if (s1->pic.f && s1->pic.f->buf[0])\
        ret = ff_mpeg_ref_picture(s->avctx, &s->pic, &s1->pic);\
    else\
        ret = ff_update_picture_tables(&s->pic, &s1->pic);\
    if (ret < 0)\
        return ret;\
} while (0)

    UPDATE_PICTURE(current_picture);
    UPDATE_PICTURE(last_picture);
    UPDATE_PICTURE(next_picture);

#define REBASE_PICTURE(pic, new_ctx, old_ctx)                                 \
    ((pic && pic >= old_ctx->picture &&                                       \
      pic < old_ctx->picture + MAX_PICTURE_COUNT) ?                           \
        &new_ctx->picture[pic - old_ctx->picture] : NULL)

    s->last_picture_ptr    = REBASE_PICTURE(s1->last_picture_ptr,    s, s1);
    s->current_picture_ptr = REBASE_PICTURE(s1->current_picture_ptr, s, s1);
    s->next_picture_ptr    = REBASE_PICTURE(s1->next_picture_ptr,    s, s1);

    // Error/bug resilience
    s->next_p_frame_damaged = s1->next_p_frame_damaged;
    s->workaround_bugs      = s1->workaround_bugs;
    s->padding_bug_score    = s1->padding_bug_score;

    // MPEG-4 timing info
    memcpy(&s->last_time_base, &s1->last_time_base,
           (char *) &s1->pb_field_time + sizeof(s1->pb_field_time) -
           (char *) &s1->last_time_base);

    // B-frame info
    s->max_b_frames = s1->max_b_frames;
    s->low_delay    = s1->low_delay;
    s->droppable    = s1->droppable;

    // DivX handling (doesn't work)
    s->divx_packed  = s1->divx_packed;

    if (s1->bitstream_buffer) {
        if (s1->bitstream_buffer_size +
            AV_INPUT_BUFFER_PADDING_SIZE > s->allocated_bitstream_buffer_size) {
            av_fast_malloc(&s->bitstream_buffer,
                           &s->allocated_bitstream_buffer_size,
                           s1->allocated_bitstream_buffer_size);
            if (!s->bitstream_buffer) {
                s->bitstream_buffer_size = 0;
                return AVERROR(ENOMEM);
            }
        }
        s->bitstream_buffer_size = s1->bitstream_buffer_size;
        memcpy(s->bitstream_buffer, s1->bitstream_buffer,
               s1->bitstream_buffer_size);
        memset(s->bitstream_buffer + s->bitstream_buffer_size, 0,
               AV_INPUT_BUFFER_PADDING_SIZE);
    }

    // linesize-dependent scratch buffer allocation
    if (!s->sc.edge_emu_buffer)
        if (s1->linesize) {
            if (ff_mpeg_framesize_alloc(s->avctx, &s->me,
                                        &s->sc, s1->linesize) < 0) {
                av_log(s->avctx, AV_LOG_ERROR, "Failed to allocate context "
                       "scratch buffers.\n");
                return AVERROR(ENOMEM);
            }
        } else {
            av_log(s->avctx, AV_LOG_ERROR, "Context scratch buffers could not "
                   "be allocated due to unknown size.\n");
        }

    // MPEG-2/interlacing info
    memcpy(&s->progressive_sequence, &s1->progressive_sequence,
           (char *) &s1->rtp_mode - (char *) &s1->progressive_sequence);

    if (!s1->first_field) {
        s->last_pict_type = s1->pict_type;
        if (s1->current_picture_ptr)
            s->last_lambda_for[s1->pict_type] = s1->current_picture_ptr->f->quality;
    }

    return 0;
}

/**
 * Set the given MpegEncContext to common defaults
 * (same for encoding and decoding).
 * The changed fields will not depend upon the
 * prior state of the MpegEncContext.
 */
void ff_mpv_common_defaults(MpegEncContext *s)
{
    s->y_dc_scale_table      =
    s->c_dc_scale_table      = ff_mpeg1_dc_scale_table;
    s->chroma_qscale_table   = ff_default_chroma_qscale_table;
    s->progressive_frame     = 1;
    s->progressive_sequence  = 1;
    s->picture_structure     = PICT_FRAME;

    s->coded_picture_number  = 0;
    s->picture_number        = 0;

    s->f_code                = 1;
    s->b_code                = 1;

    s->slice_context_count   = 1;
}

/**
 * Set the given MpegEncContext to defaults for decoding.
 * the changed fields will not depend upon
 * the prior state of the MpegEncContext.
 */
void ff_mpv_decode_defaults(MpegEncContext *s)
{
    ff_mpv_common_defaults(s);
}

void ff_mpv_decode_init(MpegEncContext *s, AVCodecContext *avctx)
{
    s->avctx           = avctx;
    s->width           = avctx->coded_width;
    s->height          = avctx->coded_height;
    s->codec_id        = avctx->codec->id;
    s->workaround_bugs = avctx->workaround_bugs;

    /* convert fourcc to upper case */
    s->codec_tag          = avpriv_toupper4(avctx->codec_tag);
}

/**
 * Initialize and allocates MpegEncContext fields dependent on the resolution.
 */
static int init_context_frame(MpegEncContext *s)
{
    int y_size, c_size, yc_size, i, mb_array_size, mv_table_size, x, y;

    s->mb_width   = (s->width + 15) / 16;
    s->mb_stride  = s->mb_width + 1;
    s->b8_stride  = s->mb_width * 2 + 1;
    mb_array_size = s->mb_height * s->mb_stride;
    mv_table_size = (s->mb_height + 2) * s->mb_stride + 1;

    /* set default edge pos, will be overridden
     * in decode_header if needed */
    s->h_edge_pos = s->mb_width * 16;
    s->v_edge_pos = s->mb_height * 16;

    s->mb_num     = s->mb_width * s->mb_height;

    s->block_wrap[0] =
    s->block_wrap[1] =
    s->block_wrap[2] =
    s->block_wrap[3] = s->b8_stride;
    s->block_wrap[4] =
    s->block_wrap[5] = s->mb_stride;

    y_size  = s->b8_stride * (2 * s->mb_height + 1);
    c_size  = s->mb_stride * (s->mb_height + 1);
    yc_size = y_size + 2   * c_size;

<<<<<<< HEAD
    if (s->mb_height & 1)
        yc_size += 2*s->b8_stride + 2*s->mb_stride;

    FF_ALLOCZ_OR_GOTO(s->avctx, s->mb_index2xy, (s->mb_num + 1) * sizeof(int), fail); // error ressilience code looks cleaner with this
=======
    FF_ALLOCZ_OR_GOTO(s->avctx, s->mb_index2xy, (s->mb_num + 1) * sizeof(int),
                      fail); // error resilience code looks cleaner with this
>>>>>>> 41ed7ab4
    for (y = 0; y < s->mb_height; y++)
        for (x = 0; x < s->mb_width; x++)
            s->mb_index2xy[x + y * s->mb_width] = x + y * s->mb_stride;

    s->mb_index2xy[s->mb_height * s->mb_width] = (s->mb_height - 1) * s->mb_stride + s->mb_width; // FIXME really needed?

    if (s->encoding) {
        /* Allocate MV tables */
        FF_ALLOCZ_OR_GOTO(s->avctx, s->p_mv_table_base,                 mv_table_size * 2 * sizeof(int16_t), fail)
        FF_ALLOCZ_OR_GOTO(s->avctx, s->b_forw_mv_table_base,            mv_table_size * 2 * sizeof(int16_t), fail)
        FF_ALLOCZ_OR_GOTO(s->avctx, s->b_back_mv_table_base,            mv_table_size * 2 * sizeof(int16_t), fail)
        FF_ALLOCZ_OR_GOTO(s->avctx, s->b_bidir_forw_mv_table_base,      mv_table_size * 2 * sizeof(int16_t), fail)
        FF_ALLOCZ_OR_GOTO(s->avctx, s->b_bidir_back_mv_table_base,      mv_table_size * 2 * sizeof(int16_t), fail)
        FF_ALLOCZ_OR_GOTO(s->avctx, s->b_direct_mv_table_base,          mv_table_size * 2 * sizeof(int16_t), fail)
        s->p_mv_table            = s->p_mv_table_base + s->mb_stride + 1;
        s->b_forw_mv_table       = s->b_forw_mv_table_base + s->mb_stride + 1;
        s->b_back_mv_table       = s->b_back_mv_table_base + s->mb_stride + 1;
        s->b_bidir_forw_mv_table = s->b_bidir_forw_mv_table_base + s->mb_stride + 1;
        s->b_bidir_back_mv_table = s->b_bidir_back_mv_table_base + s->mb_stride + 1;
        s->b_direct_mv_table     = s->b_direct_mv_table_base + s->mb_stride + 1;

        /* Allocate MB type table */
        FF_ALLOCZ_OR_GOTO(s->avctx, s->mb_type, mb_array_size * sizeof(uint16_t), fail) // needed for encoding

        FF_ALLOCZ_OR_GOTO(s->avctx, s->lambda_table, mb_array_size * sizeof(int), fail)

        FF_ALLOC_OR_GOTO(s->avctx, s->cplx_tab,
                         mb_array_size * sizeof(float), fail);
        FF_ALLOC_OR_GOTO(s->avctx, s->bits_tab,
                         mb_array_size * sizeof(float), fail);

    }

    if (s->codec_id == AV_CODEC_ID_MPEG4 ||
        (s->avctx->flags & AV_CODEC_FLAG_INTERLACED_ME)) {
        /* interlaced direct mode decoding tables */
        for (i = 0; i < 2; i++) {
            int j, k;
            for (j = 0; j < 2; j++) {
                for (k = 0; k < 2; k++) {
                    FF_ALLOCZ_OR_GOTO(s->avctx,
                                      s->b_field_mv_table_base[i][j][k],
                                      mv_table_size * 2 * sizeof(int16_t),
                                      fail);
                    s->b_field_mv_table[i][j][k] = s->b_field_mv_table_base[i][j][k] +
                                                   s->mb_stride + 1;
                }
                FF_ALLOCZ_OR_GOTO(s->avctx, s->b_field_select_table [i][j], mb_array_size * 2 * sizeof(uint8_t), fail)
                FF_ALLOCZ_OR_GOTO(s->avctx, s->p_field_mv_table_base[i][j], mv_table_size * 2 * sizeof(int16_t), fail)
                s->p_field_mv_table[i][j] = s->p_field_mv_table_base[i][j] + s->mb_stride + 1;
            }
            FF_ALLOCZ_OR_GOTO(s->avctx, s->p_field_select_table[i], mb_array_size * 2 * sizeof(uint8_t), fail)
        }
    }
    if (s->out_format == FMT_H263) {
        /* cbp values */
        FF_ALLOCZ_OR_GOTO(s->avctx, s->coded_block_base, y_size + (s->mb_height&1)*2*s->b8_stride, fail);
        s->coded_block = s->coded_block_base + s->b8_stride + 1;

        /* cbp, ac_pred, pred_dir */
        FF_ALLOCZ_OR_GOTO(s->avctx, s->cbp_table     , mb_array_size * sizeof(uint8_t), fail);
        FF_ALLOCZ_OR_GOTO(s->avctx, s->pred_dir_table, mb_array_size * sizeof(uint8_t), fail);
    }

    if (s->h263_pred || s->h263_plus || !s->encoding) {
        /* dc values */
        // MN: we need these for error resilience of intra-frames
        FF_ALLOCZ_OR_GOTO(s->avctx, s->dc_val_base, yc_size * sizeof(int16_t), fail);
        s->dc_val[0] = s->dc_val_base + s->b8_stride + 1;
        s->dc_val[1] = s->dc_val_base + y_size + s->mb_stride + 1;
        s->dc_val[2] = s->dc_val[1] + c_size;
        for (i = 0; i < yc_size; i++)
            s->dc_val_base[i] = 1024;
    }

    /* which mb is an intra block */
    FF_ALLOCZ_OR_GOTO(s->avctx, s->mbintra_table, mb_array_size, fail);
    memset(s->mbintra_table, 1, mb_array_size);

    /* init macroblock skip table */
    FF_ALLOCZ_OR_GOTO(s->avctx, s->mbskip_table, mb_array_size + 2, fail);
<<<<<<< HEAD
    // Note the + 1 is for a quicker mpeg4 slice_end detection
=======
    // Note the + 1 is for  a quicker MPEG-4 slice_end detection
>>>>>>> 41ed7ab4

    return ff_mpeg_er_init(s);
fail:
    return AVERROR(ENOMEM);
}

static void clear_context(MpegEncContext *s)
{
    int i, j, k;

    memset(&s->next_picture, 0, sizeof(s->next_picture));
    memset(&s->last_picture, 0, sizeof(s->last_picture));
    memset(&s->current_picture, 0, sizeof(s->current_picture));
    memset(&s->new_picture, 0, sizeof(s->new_picture));

    memset(s->thread_context, 0, sizeof(s->thread_context));

    s->me.map = NULL;
    s->me.score_map = NULL;
    s->dct_error_sum = NULL;
    s->block = NULL;
    s->blocks = NULL;
    memset(s->pblocks, 0, sizeof(s->pblocks));
    s->ac_val_base = NULL;
    s->ac_val[0] =
    s->ac_val[1] =
    s->ac_val[2] =NULL;
    s->sc.edge_emu_buffer = NULL;
    s->me.scratchpad = NULL;
    s->me.temp =
    s->sc.rd_scratchpad =
    s->sc.b_scratchpad =
    s->sc.obmc_scratchpad = NULL;


    s->bitstream_buffer = NULL;
    s->allocated_bitstream_buffer_size = 0;
    s->picture          = NULL;
    s->mb_type          = NULL;
    s->p_mv_table_base  = NULL;
    s->b_forw_mv_table_base = NULL;
    s->b_back_mv_table_base = NULL;
    s->b_bidir_forw_mv_table_base = NULL;
    s->b_bidir_back_mv_table_base = NULL;
    s->b_direct_mv_table_base = NULL;
    s->p_mv_table            = NULL;
    s->b_forw_mv_table       = NULL;
    s->b_back_mv_table       = NULL;
    s->b_bidir_forw_mv_table = NULL;
    s->b_bidir_back_mv_table = NULL;
    s->b_direct_mv_table     = NULL;
    for (i = 0; i < 2; i++) {
        for (j = 0; j < 2; j++) {
            for (k = 0; k < 2; k++) {
                s->b_field_mv_table_base[i][j][k] = NULL;
                s->b_field_mv_table[i][j][k] = NULL;
            }
            s->b_field_select_table[i][j] = NULL;
            s->p_field_mv_table_base[i][j] = NULL;
            s->p_field_mv_table[i][j] = NULL;
        }
        s->p_field_select_table[i] = NULL;
    }

    s->dc_val_base = NULL;
    s->coded_block_base = NULL;
    s->mbintra_table = NULL;
    s->cbp_table = NULL;
    s->pred_dir_table = NULL;

    s->mbskip_table = NULL;

    s->er.error_status_table = NULL;
    s->er.er_temp_buffer = NULL;
    s->mb_index2xy = NULL;
    s->lambda_table = NULL;

    s->cplx_tab = NULL;
    s->bits_tab = NULL;
}

/**
 * init common structure for both encoder and decoder.
 * this assumes that some variables like width/height are already set
 */
av_cold int ff_mpv_common_init(MpegEncContext *s)
{
    int i;
    int nb_slices = (HAVE_THREADS &&
                     s->avctx->active_thread_type & FF_THREAD_SLICE) ?
                    s->avctx->thread_count : 1;

    clear_context(s);

    if (s->encoding && s->avctx->slices)
        nb_slices = s->avctx->slices;

    if (s->codec_id == AV_CODEC_ID_MPEG2VIDEO && !s->progressive_sequence)
        s->mb_height = (s->height + 31) / 32 * 2;
    else
        s->mb_height = (s->height + 15) / 16;

    if (s->avctx->pix_fmt == AV_PIX_FMT_NONE) {
        av_log(s->avctx, AV_LOG_ERROR,
               "decoding to AV_PIX_FMT_NONE is not supported.\n");
        return -1;
    }

    if (nb_slices > MAX_THREADS || (nb_slices > s->mb_height && s->mb_height)) {
        int max_slices;
        if (s->mb_height)
            max_slices = FFMIN(MAX_THREADS, s->mb_height);
        else
            max_slices = MAX_THREADS;
        av_log(s->avctx, AV_LOG_WARNING, "too many threads/slices (%d),"
               " reducing to %d\n", nb_slices, max_slices);
        nb_slices = max_slices;
    }

    if ((s->width || s->height) &&
        av_image_check_size(s->width, s->height, 0, s->avctx))
        return -1;

    dct_init(s);

    /* set chroma shifts */
    avcodec_get_chroma_sub_sample(s->avctx->pix_fmt,
                                  &s->chroma_x_shift,
                                  &s->chroma_y_shift);


    FF_ALLOCZ_OR_GOTO(s->avctx, s->picture,
                      MAX_PICTURE_COUNT * sizeof(Picture), fail);
    for (i = 0; i < MAX_PICTURE_COUNT; i++) {
        s->picture[i].f = av_frame_alloc();
        if (!s->picture[i].f)
            goto fail;
    }
    s->next_picture.f = av_frame_alloc();
    if (!s->next_picture.f)
        goto fail;
    s->last_picture.f = av_frame_alloc();
    if (!s->last_picture.f)
        goto fail;
    s->current_picture.f = av_frame_alloc();
    if (!s->current_picture.f)
        goto fail;
    s->new_picture.f = av_frame_alloc();
    if (!s->new_picture.f)
        goto fail;

        if (init_context_frame(s))
            goto fail;

        s->parse_context.state = -1;

        s->context_initialized = 1;
        memset(s->thread_context, 0, sizeof(s->thread_context));
        s->thread_context[0]   = s;

//     if (s->width && s->height) {
        if (nb_slices > 1) {
            for (i = 0; i < nb_slices; i++) {
                if (i) {
                    s->thread_context[i] = av_memdup(s, sizeof(MpegEncContext));
                    if (!s->thread_context[i])
                        goto fail;
                }
                if (init_duplicate_context(s->thread_context[i]) < 0)
                    goto fail;
                    s->thread_context[i]->start_mb_y =
                        (s->mb_height * (i) + nb_slices / 2) / nb_slices;
                    s->thread_context[i]->end_mb_y   =
                        (s->mb_height * (i + 1) + nb_slices / 2) / nb_slices;
            }
        } else {
            if (init_duplicate_context(s) < 0)
                goto fail;
            s->start_mb_y = 0;
            s->end_mb_y   = s->mb_height;
        }
        s->slice_context_count = nb_slices;
//     }

    return 0;
 fail:
    ff_mpv_common_end(s);
    return -1;
}

/**
 * Frees and resets MpegEncContext fields depending on the resolution.
 * Is used during resolution changes to avoid a full reinitialization of the
 * codec.
 */
static void free_context_frame(MpegEncContext *s)
{
    int i, j, k;

    av_freep(&s->mb_type);
    av_freep(&s->p_mv_table_base);
    av_freep(&s->b_forw_mv_table_base);
    av_freep(&s->b_back_mv_table_base);
    av_freep(&s->b_bidir_forw_mv_table_base);
    av_freep(&s->b_bidir_back_mv_table_base);
    av_freep(&s->b_direct_mv_table_base);
    s->p_mv_table            = NULL;
    s->b_forw_mv_table       = NULL;
    s->b_back_mv_table       = NULL;
    s->b_bidir_forw_mv_table = NULL;
    s->b_bidir_back_mv_table = NULL;
    s->b_direct_mv_table     = NULL;
    for (i = 0; i < 2; i++) {
        for (j = 0; j < 2; j++) {
            for (k = 0; k < 2; k++) {
                av_freep(&s->b_field_mv_table_base[i][j][k]);
                s->b_field_mv_table[i][j][k] = NULL;
            }
            av_freep(&s->b_field_select_table[i][j]);
            av_freep(&s->p_field_mv_table_base[i][j]);
            s->p_field_mv_table[i][j] = NULL;
        }
        av_freep(&s->p_field_select_table[i]);
    }

    av_freep(&s->dc_val_base);
    av_freep(&s->coded_block_base);
    av_freep(&s->mbintra_table);
    av_freep(&s->cbp_table);
    av_freep(&s->pred_dir_table);

    av_freep(&s->mbskip_table);

    av_freep(&s->er.error_status_table);
    av_freep(&s->er.er_temp_buffer);
    av_freep(&s->mb_index2xy);
    av_freep(&s->lambda_table);

    av_freep(&s->cplx_tab);
    av_freep(&s->bits_tab);

    s->linesize = s->uvlinesize = 0;
}

int ff_mpv_common_frame_size_change(MpegEncContext *s)
{
    int i, err = 0;

    if (!s->context_initialized)
        return AVERROR(EINVAL);

    if (s->slice_context_count > 1) {
        for (i = 0; i < s->slice_context_count; i++) {
            free_duplicate_context(s->thread_context[i]);
        }
        for (i = 1; i < s->slice_context_count; i++) {
            av_freep(&s->thread_context[i]);
        }
    } else
        free_duplicate_context(s);

    free_context_frame(s);

    if (s->picture)
        for (i = 0; i < MAX_PICTURE_COUNT; i++) {
                s->picture[i].needs_realloc = 1;
        }

    s->last_picture_ptr         =
    s->next_picture_ptr         =
    s->current_picture_ptr      = NULL;

    // init
    if (s->codec_id == AV_CODEC_ID_MPEG2VIDEO && !s->progressive_sequence)
        s->mb_height = (s->height + 31) / 32 * 2;
    else
        s->mb_height = (s->height + 15) / 16;

    if ((s->width || s->height) &&
        (err = av_image_check_size(s->width, s->height, 0, s->avctx)) < 0)
        goto fail;

    if ((err = init_context_frame(s)))
        goto fail;

    memset(s->thread_context, 0, sizeof(s->thread_context));
    s->thread_context[0]   = s;

    if (s->width && s->height) {
        int nb_slices = s->slice_context_count;
        if (nb_slices > 1) {
            for (i = 0; i < nb_slices; i++) {
                if (i) {
                    s->thread_context[i] = av_memdup(s, sizeof(MpegEncContext));
                    if (!s->thread_context[i]) {
                        err = AVERROR(ENOMEM);
                        goto fail;
                    }
                }
                if ((err = init_duplicate_context(s->thread_context[i])) < 0)
                    goto fail;
                    s->thread_context[i]->start_mb_y =
                        (s->mb_height * (i) + nb_slices / 2) / nb_slices;
                    s->thread_context[i]->end_mb_y   =
                        (s->mb_height * (i + 1) + nb_slices / 2) / nb_slices;
            }
        } else {
            err = init_duplicate_context(s);
            if (err < 0)
                goto fail;
            s->start_mb_y = 0;
            s->end_mb_y   = s->mb_height;
        }
        s->slice_context_count = nb_slices;
    }

    return 0;
 fail:
    ff_mpv_common_end(s);
    return err;
}

/* init common structure for both encoder and decoder */
void ff_mpv_common_end(MpegEncContext *s)
{
    int i;

    if (!s)
        return ;

    if (s->slice_context_count > 1) {
        for (i = 0; i < s->slice_context_count; i++) {
            free_duplicate_context(s->thread_context[i]);
        }
        for (i = 1; i < s->slice_context_count; i++) {
            av_freep(&s->thread_context[i]);
        }
        s->slice_context_count = 1;
    } else free_duplicate_context(s);

    av_freep(&s->parse_context.buffer);
    s->parse_context.buffer_size = 0;

    av_freep(&s->bitstream_buffer);
    s->allocated_bitstream_buffer_size = 0;

    if (s->picture) {
        for (i = 0; i < MAX_PICTURE_COUNT; i++) {
            ff_free_picture_tables(&s->picture[i]);
            ff_mpeg_unref_picture(s->avctx, &s->picture[i]);
            av_frame_free(&s->picture[i].f);
        }
    }
    av_freep(&s->picture);
    ff_free_picture_tables(&s->last_picture);
    ff_mpeg_unref_picture(s->avctx, &s->last_picture);
    av_frame_free(&s->last_picture.f);
    ff_free_picture_tables(&s->current_picture);
    ff_mpeg_unref_picture(s->avctx, &s->current_picture);
    av_frame_free(&s->current_picture.f);
    ff_free_picture_tables(&s->next_picture);
    ff_mpeg_unref_picture(s->avctx, &s->next_picture);
    av_frame_free(&s->next_picture.f);
    ff_free_picture_tables(&s->new_picture);
    ff_mpeg_unref_picture(s->avctx, &s->new_picture);
    av_frame_free(&s->new_picture.f);

    free_context_frame(s);

    s->context_initialized      = 0;
    s->last_picture_ptr         =
    s->next_picture_ptr         =
    s->current_picture_ptr      = NULL;
    s->linesize = s->uvlinesize = 0;
}


static void gray_frame(AVFrame *frame)
{
    int i, h_chroma_shift, v_chroma_shift;

    av_pix_fmt_get_chroma_sub_sample(frame->format, &h_chroma_shift, &v_chroma_shift);

    for(i=0; i<frame->height; i++)
        memset(frame->data[0] + frame->linesize[0]*i, 0x80, frame->width);
    for(i=0; i<AV_CEIL_RSHIFT(frame->height, v_chroma_shift); i++) {
        memset(frame->data[1] + frame->linesize[1]*i,
               0x80, AV_CEIL_RSHIFT(frame->width, h_chroma_shift));
        memset(frame->data[2] + frame->linesize[2]*i,
               0x80, AV_CEIL_RSHIFT(frame->width, h_chroma_shift));
    }
}

/**
 * generic function called after decoding
 * the header and before a frame is decoded.
 */
int ff_mpv_frame_start(MpegEncContext *s, AVCodecContext *avctx)
{
    int i, ret;
    Picture *pic;
    s->mb_skipped = 0;

    if (!ff_thread_can_start_frame(avctx)) {
        av_log(avctx, AV_LOG_ERROR, "Attempt to start a frame outside SETUP state\n");
        return -1;
    }

    /* mark & release old frames */
    if (s->pict_type != AV_PICTURE_TYPE_B && s->last_picture_ptr &&
        s->last_picture_ptr != s->next_picture_ptr &&
        s->last_picture_ptr->f->buf[0]) {
        ff_mpeg_unref_picture(s->avctx, s->last_picture_ptr);
    }

    /* release forgotten pictures */
    /* if (MPEG-124 / H.263) */
    for (i = 0; i < MAX_PICTURE_COUNT; i++) {
        if (&s->picture[i] != s->last_picture_ptr &&
            &s->picture[i] != s->next_picture_ptr &&
            s->picture[i].reference && !s->picture[i].needs_realloc) {
            ff_mpeg_unref_picture(s->avctx, &s->picture[i]);
        }
    }

    ff_mpeg_unref_picture(s->avctx, &s->current_picture);
    ff_mpeg_unref_picture(s->avctx, &s->last_picture);
    ff_mpeg_unref_picture(s->avctx, &s->next_picture);

    /* release non reference frames */
    for (i = 0; i < MAX_PICTURE_COUNT; i++) {
        if (!s->picture[i].reference)
            ff_mpeg_unref_picture(s->avctx, &s->picture[i]);
    }

    if (s->current_picture_ptr && !s->current_picture_ptr->f->buf[0]) {
        // we already have an unused image
        // (maybe it was set before reading the header)
        pic = s->current_picture_ptr;
    } else {
        i   = ff_find_unused_picture(s->avctx, s->picture, 0);
        if (i < 0) {
            av_log(s->avctx, AV_LOG_ERROR, "no frame buffer available\n");
            return i;
        }
        pic = &s->picture[i];
    }

    pic->reference = 0;
    if (!s->droppable) {
        if (s->pict_type != AV_PICTURE_TYPE_B)
            pic->reference = 3;
    }

    pic->f->coded_picture_number = s->coded_picture_number++;

    if (alloc_picture(s, pic, 0) < 0)
        return -1;

    s->current_picture_ptr = pic;
    // FIXME use only the vars from current_pic
    s->current_picture_ptr->f->top_field_first = s->top_field_first;
    if (s->codec_id == AV_CODEC_ID_MPEG1VIDEO ||
        s->codec_id == AV_CODEC_ID_MPEG2VIDEO) {
        if (s->picture_structure != PICT_FRAME)
            s->current_picture_ptr->f->top_field_first =
                (s->picture_structure == PICT_TOP_FIELD) == s->first_field;
    }
    s->current_picture_ptr->f->interlaced_frame = !s->progressive_frame &&
                                                 !s->progressive_sequence;
    s->current_picture_ptr->field_picture      =  s->picture_structure != PICT_FRAME;

    s->current_picture_ptr->f->pict_type = s->pict_type;
    // if (s->avctx->flags && AV_CODEC_FLAG_QSCALE)
    //     s->current_picture_ptr->quality = s->new_picture_ptr->quality;
    s->current_picture_ptr->f->key_frame = s->pict_type == AV_PICTURE_TYPE_I;

    if ((ret = ff_mpeg_ref_picture(s->avctx, &s->current_picture,
                                   s->current_picture_ptr)) < 0)
        return ret;

    if (s->pict_type != AV_PICTURE_TYPE_B) {
        s->last_picture_ptr = s->next_picture_ptr;
        if (!s->droppable)
            s->next_picture_ptr = s->current_picture_ptr;
    }
    ff_dlog(s->avctx, "L%p N%p C%p L%p N%p C%p type:%d drop:%d\n",
            s->last_picture_ptr, s->next_picture_ptr,s->current_picture_ptr,
            s->last_picture_ptr    ? s->last_picture_ptr->f->data[0]    : NULL,
            s->next_picture_ptr    ? s->next_picture_ptr->f->data[0]    : NULL,
            s->current_picture_ptr ? s->current_picture_ptr->f->data[0] : NULL,
            s->pict_type, s->droppable);

    if ((!s->last_picture_ptr || !s->last_picture_ptr->f->buf[0]) &&
        (s->pict_type != AV_PICTURE_TYPE_I ||
         s->picture_structure != PICT_FRAME)) {
        int h_chroma_shift, v_chroma_shift;
        av_pix_fmt_get_chroma_sub_sample(s->avctx->pix_fmt,
                                         &h_chroma_shift, &v_chroma_shift);
        if (s->pict_type == AV_PICTURE_TYPE_B && s->next_picture_ptr && s->next_picture_ptr->f->buf[0])
            av_log(avctx, AV_LOG_DEBUG,
                   "allocating dummy last picture for B frame\n");
        else if (s->pict_type != AV_PICTURE_TYPE_I)
            av_log(avctx, AV_LOG_ERROR,
                   "warning: first frame is no keyframe\n");
        else if (s->picture_structure != PICT_FRAME)
            av_log(avctx, AV_LOG_DEBUG,
                   "allocate dummy last picture for field based first keyframe\n");

        /* Allocate a dummy frame */
        i = ff_find_unused_picture(s->avctx, s->picture, 0);
        if (i < 0) {
            av_log(s->avctx, AV_LOG_ERROR, "no frame buffer available\n");
            return i;
        }
        s->last_picture_ptr = &s->picture[i];

        s->last_picture_ptr->reference   = 3;
        s->last_picture_ptr->f->key_frame = 0;
        s->last_picture_ptr->f->pict_type = AV_PICTURE_TYPE_P;

        if (alloc_picture(s, s->last_picture_ptr, 0) < 0) {
            s->last_picture_ptr = NULL;
            return -1;
        }

        if (!avctx->hwaccel
#if FF_API_CAP_VDPAU
            && !(avctx->codec->capabilities&AV_CODEC_CAP_HWACCEL_VDPAU)
#endif
            ) {
            for(i=0; i<avctx->height; i++)
                memset(s->last_picture_ptr->f->data[0] + s->last_picture_ptr->f->linesize[0]*i,
                       0x80, avctx->width);
            if (s->last_picture_ptr->f->data[2]) {
                for(i=0; i<AV_CEIL_RSHIFT(avctx->height, v_chroma_shift); i++) {
                    memset(s->last_picture_ptr->f->data[1] + s->last_picture_ptr->f->linesize[1]*i,
                        0x80, AV_CEIL_RSHIFT(avctx->width, h_chroma_shift));
                    memset(s->last_picture_ptr->f->data[2] + s->last_picture_ptr->f->linesize[2]*i,
                        0x80, AV_CEIL_RSHIFT(avctx->width, h_chroma_shift));
                }
            }

            if(s->codec_id == AV_CODEC_ID_FLV1 || s->codec_id == AV_CODEC_ID_H263){
                for(i=0; i<avctx->height; i++)
                memset(s->last_picture_ptr->f->data[0] + s->last_picture_ptr->f->linesize[0]*i, 16, avctx->width);
            }
        }

        ff_thread_report_progress(&s->last_picture_ptr->tf, INT_MAX, 0);
        ff_thread_report_progress(&s->last_picture_ptr->tf, INT_MAX, 1);
    }
    if ((!s->next_picture_ptr || !s->next_picture_ptr->f->buf[0]) &&
        s->pict_type == AV_PICTURE_TYPE_B) {
        /* Allocate a dummy frame */
        i = ff_find_unused_picture(s->avctx, s->picture, 0);
        if (i < 0) {
            av_log(s->avctx, AV_LOG_ERROR, "no frame buffer available\n");
            return i;
        }
        s->next_picture_ptr = &s->picture[i];

        s->next_picture_ptr->reference   = 3;
        s->next_picture_ptr->f->key_frame = 0;
        s->next_picture_ptr->f->pict_type = AV_PICTURE_TYPE_P;

        if (alloc_picture(s, s->next_picture_ptr, 0) < 0) {
            s->next_picture_ptr = NULL;
            return -1;
        }
        ff_thread_report_progress(&s->next_picture_ptr->tf, INT_MAX, 0);
        ff_thread_report_progress(&s->next_picture_ptr->tf, INT_MAX, 1);
    }

#if 0 // BUFREF-FIXME
    memset(s->last_picture.f->data, 0, sizeof(s->last_picture.f->data));
    memset(s->next_picture.f->data, 0, sizeof(s->next_picture.f->data));
#endif
    if (s->last_picture_ptr) {
        if (s->last_picture_ptr->f->buf[0] &&
            (ret = ff_mpeg_ref_picture(s->avctx, &s->last_picture,
                                       s->last_picture_ptr)) < 0)
            return ret;
    }
    if (s->next_picture_ptr) {
        if (s->next_picture_ptr->f->buf[0] &&
            (ret = ff_mpeg_ref_picture(s->avctx, &s->next_picture,
                                       s->next_picture_ptr)) < 0)
            return ret;
    }

    av_assert0(s->pict_type == AV_PICTURE_TYPE_I || (s->last_picture_ptr &&
                                                 s->last_picture_ptr->f->buf[0]));

    if (s->picture_structure!= PICT_FRAME) {
        int i;
        for (i = 0; i < 4; i++) {
            if (s->picture_structure == PICT_BOTTOM_FIELD) {
                s->current_picture.f->data[i] +=
                    s->current_picture.f->linesize[i];
            }
            s->current_picture.f->linesize[i] *= 2;
            s->last_picture.f->linesize[i]    *= 2;
            s->next_picture.f->linesize[i]    *= 2;
        }
    }

    /* set dequantizer, we can't do it during init as
     * it might change for MPEG-4 and we can't do it in the header
     * decode as init is not called for MPEG-4 there yet */
    if (s->mpeg_quant || s->codec_id == AV_CODEC_ID_MPEG2VIDEO) {
        s->dct_unquantize_intra = s->dct_unquantize_mpeg2_intra;
        s->dct_unquantize_inter = s->dct_unquantize_mpeg2_inter;
    } else if (s->out_format == FMT_H263 || s->out_format == FMT_H261) {
        s->dct_unquantize_intra = s->dct_unquantize_h263_intra;
        s->dct_unquantize_inter = s->dct_unquantize_h263_inter;
    } else {
        s->dct_unquantize_intra = s->dct_unquantize_mpeg1_intra;
        s->dct_unquantize_inter = s->dct_unquantize_mpeg1_inter;
    }

    if (s->avctx->debug & FF_DEBUG_NOMC) {
        gray_frame(s->current_picture_ptr->f);
    }

    return 0;
}

/* called after a frame has been decoded. */
void ff_mpv_frame_end(MpegEncContext *s)
{
    emms_c();

    if (s->current_picture.reference)
        ff_thread_report_progress(&s->current_picture_ptr->tf, INT_MAX, 0);
}


#if FF_API_VISMV
static int clip_line(int *sx, int *sy, int *ex, int *ey, int maxx)
{
    if(*sx > *ex)
        return clip_line(ex, ey, sx, sy, maxx);

    if (*sx < 0) {
        if (*ex < 0)
            return 1;
        *sy = *ey + (*sy - *ey) * (int64_t)*ex / (*ex - *sx);
        *sx = 0;
    }

    if (*ex > maxx) {
        if (*sx > maxx)
            return 1;
        *ey = *sy + (*ey - *sy) * (int64_t)(maxx - *sx) / (*ex - *sx);
        *ex = maxx;
    }
    return 0;
}


/**
 * Draw a line from (ex, ey) -> (sx, sy).
 * @param w width of the image
 * @param h height of the image
 * @param stride stride/linesize of the image
 * @param color color of the arrow
 */
static void draw_line(uint8_t *buf, int sx, int sy, int ex, int ey,
                      int w, int h, int stride, int color)
{
    int x, y, fr, f;

    if (clip_line(&sx, &sy, &ex, &ey, w - 1))
        return;
    if (clip_line(&sy, &sx, &ey, &ex, h - 1))
        return;

    sx = av_clip(sx, 0, w - 1);
    sy = av_clip(sy, 0, h - 1);
    ex = av_clip(ex, 0, w - 1);
    ey = av_clip(ey, 0, h - 1);

    buf[sy * stride + sx] += color;

    if (FFABS(ex - sx) > FFABS(ey - sy)) {
        if (sx > ex) {
            FFSWAP(int, sx, ex);
            FFSWAP(int, sy, ey);
        }
        buf += sx + sy * stride;
        ex  -= sx;
        f    = ((ey - sy) << 16) / ex;
        for (x = 0; x <= ex; x++) {
            y  = (x * f) >> 16;
            fr = (x * f) & 0xFFFF;
            buf[y * stride + x]       += (color * (0x10000 - fr)) >> 16;
            if(fr) buf[(y + 1) * stride + x] += (color *            fr ) >> 16;
        }
    } else {
        if (sy > ey) {
            FFSWAP(int, sx, ex);
            FFSWAP(int, sy, ey);
        }
        buf += sx + sy * stride;
        ey  -= sy;
        if (ey)
            f = ((ex - sx) << 16) / ey;
        else
            f = 0;
        for(y= 0; y <= ey; y++){
            x  = (y*f) >> 16;
            fr = (y*f) & 0xFFFF;
            buf[y * stride + x]     += (color * (0x10000 - fr)) >> 16;
            if(fr) buf[y * stride + x + 1] += (color *            fr ) >> 16;
        }
    }
}

/**
 * Draw an arrow from (ex, ey) -> (sx, sy).
 * @param w width of the image
 * @param h height of the image
 * @param stride stride/linesize of the image
 * @param color color of the arrow
 */
static void draw_arrow(uint8_t *buf, int sx, int sy, int ex,
                       int ey, int w, int h, int stride, int color, int tail, int direction)
{
    int dx,dy;

    if (direction) {
        FFSWAP(int, sx, ex);
        FFSWAP(int, sy, ey);
    }

    sx = av_clip(sx, -100, w + 100);
    sy = av_clip(sy, -100, h + 100);
    ex = av_clip(ex, -100, w + 100);
    ey = av_clip(ey, -100, h + 100);

    dx = ex - sx;
    dy = ey - sy;

    if (dx * dx + dy * dy > 3 * 3) {
        int rx =  dx + dy;
        int ry = -dx + dy;
        int length = ff_sqrt((rx * rx + ry * ry) << 8);

        // FIXME subpixel accuracy
        rx = ROUNDED_DIV(rx * 3 << 4, length);
        ry = ROUNDED_DIV(ry * 3 << 4, length);

        if (tail) {
            rx = -rx;
            ry = -ry;
        }

        draw_line(buf, sx, sy, sx + rx, sy + ry, w, h, stride, color);
        draw_line(buf, sx, sy, sx - ry, sy + rx, w, h, stride, color);
    }
    draw_line(buf, sx, sy, ex, ey, w, h, stride, color);
}
#endif

static int add_mb(AVMotionVector *mb, uint32_t mb_type,
                  int dst_x, int dst_y,
                  int motion_x, int motion_y, int motion_scale,
                  int direction)
{
    mb->w = IS_8X8(mb_type) || IS_8X16(mb_type) ? 8 : 16;
    mb->h = IS_8X8(mb_type) || IS_16X8(mb_type) ? 8 : 16;
    mb->motion_x = motion_x;
    mb->motion_y = motion_y;
    mb->motion_scale = motion_scale;
    mb->dst_x = dst_x;
    mb->dst_y = dst_y;
    mb->src_x = dst_x + motion_x / motion_scale;
    mb->src_y = dst_y + motion_y / motion_scale;
    mb->source = direction ? 1 : -1;
    mb->flags = 0; // XXX: does mb_type contain extra information that could be exported here?
    return 1;
}

/**
 * Print debugging info for the given picture.
 */
void ff_print_debug_info2(AVCodecContext *avctx, AVFrame *pict, uint8_t *mbskip_table,
                         uint32_t *mbtype_table, int8_t *qscale_table, int16_t (*motion_val[2])[2],
                         int *low_delay,
                         int mb_width, int mb_height, int mb_stride, int quarter_sample)
{
    if ((avctx->flags2 & AV_CODEC_FLAG2_EXPORT_MVS) && mbtype_table && motion_val[0]) {
        const int shift = 1 + quarter_sample;
        const int scale = 1 << shift;
        const int mv_sample_log2 = avctx->codec_id == AV_CODEC_ID_H264 || avctx->codec_id == AV_CODEC_ID_SVQ3 ? 2 : 1;
        const int mv_stride      = (mb_width << mv_sample_log2) +
                                   (avctx->codec->id == AV_CODEC_ID_H264 ? 0 : 1);
        int mb_x, mb_y, mbcount = 0;

        /* size is width * height * 2 * 4 where 2 is for directions and 4 is
         * for the maximum number of MB (4 MB in case of IS_8x8) */
        AVMotionVector *mvs = av_malloc_array(mb_width * mb_height, 2 * 4 * sizeof(AVMotionVector));
        if (!mvs)
            return;

        for (mb_y = 0; mb_y < mb_height; mb_y++) {
            for (mb_x = 0; mb_x < mb_width; mb_x++) {
                int i, direction, mb_type = mbtype_table[mb_x + mb_y * mb_stride];
                for (direction = 0; direction < 2; direction++) {
                    if (!USES_LIST(mb_type, direction))
                        continue;
                    if (IS_8X8(mb_type)) {
                        for (i = 0; i < 4; i++) {
                            int sx = mb_x * 16 + 4 + 8 * (i & 1);
                            int sy = mb_y * 16 + 4 + 8 * (i >> 1);
                            int xy = (mb_x * 2 + (i & 1) +
                                      (mb_y * 2 + (i >> 1)) * mv_stride) << (mv_sample_log2 - 1);
                            int mx = motion_val[direction][xy][0];
                            int my = motion_val[direction][xy][1];
                            mbcount += add_mb(mvs + mbcount, mb_type, sx, sy, mx, my, scale, direction);
                        }
                    } else if (IS_16X8(mb_type)) {
                        for (i = 0; i < 2; i++) {
                            int sx = mb_x * 16 + 8;
                            int sy = mb_y * 16 + 4 + 8 * i;
                            int xy = (mb_x * 2 + (mb_y * 2 + i) * mv_stride) << (mv_sample_log2 - 1);
                            int mx = motion_val[direction][xy][0];
                            int my = motion_val[direction][xy][1];

                            if (IS_INTERLACED(mb_type))
                                my *= 2;

                            mbcount += add_mb(mvs + mbcount, mb_type, sx, sy, mx, my, scale, direction);
                        }
                    } else if (IS_8X16(mb_type)) {
                        for (i = 0; i < 2; i++) {
                            int sx = mb_x * 16 + 4 + 8 * i;
                            int sy = mb_y * 16 + 8;
                            int xy = (mb_x * 2 + i + mb_y * 2 * mv_stride) << (mv_sample_log2 - 1);
                            int mx = motion_val[direction][xy][0];
                            int my = motion_val[direction][xy][1];

                            if (IS_INTERLACED(mb_type))
                                my *= 2;

                            mbcount += add_mb(mvs + mbcount, mb_type, sx, sy, mx, my, scale, direction);
                        }
                    } else {
                          int sx = mb_x * 16 + 8;
                          int sy = mb_y * 16 + 8;
                          int xy = (mb_x + mb_y * mv_stride) << mv_sample_log2;
                          int mx = motion_val[direction][xy][0];
                          int my = motion_val[direction][xy][1];
                          mbcount += add_mb(mvs + mbcount, mb_type, sx, sy, mx, my, scale, direction);
                    }
                }
            }
        }

        if (mbcount) {
            AVFrameSideData *sd;

            av_log(avctx, AV_LOG_DEBUG, "Adding %d MVs info to frame %d\n", mbcount, avctx->frame_number);
            sd = av_frame_new_side_data(pict, AV_FRAME_DATA_MOTION_VECTORS, mbcount * sizeof(AVMotionVector));
            if (!sd) {
                av_freep(&mvs);
                return;
            }
            memcpy(sd->data, mvs, mbcount * sizeof(AVMotionVector));
        }

        av_freep(&mvs);
    }

    /* TODO: export all the following to make them accessible for users (and filters) */
    if (avctx->hwaccel || !mbtype_table
#if FF_API_CAP_VDPAU
        || (avctx->codec->capabilities&AV_CODEC_CAP_HWACCEL_VDPAU)
#endif
        )
        return;


    if (avctx->debug & (FF_DEBUG_SKIP | FF_DEBUG_QP | FF_DEBUG_MB_TYPE)) {
        int x,y;

        av_log(avctx, AV_LOG_DEBUG, "New frame, type: %c\n",
               av_get_picture_type_char(pict->pict_type));
        for (y = 0; y < mb_height; y++) {
            for (x = 0; x < mb_width; x++) {
                if (avctx->debug & FF_DEBUG_SKIP) {
                    int count = mbskip_table ? mbskip_table[x + y * mb_stride] : 0;
                    if (count > 9)
                        count = 9;
                    av_log(avctx, AV_LOG_DEBUG, "%1d", count);
                }
                if (avctx->debug & FF_DEBUG_QP) {
                    av_log(avctx, AV_LOG_DEBUG, "%2d",
                           qscale_table[x + y * mb_stride]);
                }
                if (avctx->debug & FF_DEBUG_MB_TYPE) {
                    int mb_type = mbtype_table[x + y * mb_stride];
                    // Type & MV direction
                    if (IS_PCM(mb_type))
                        av_log(avctx, AV_LOG_DEBUG, "P");
                    else if (IS_INTRA(mb_type) && IS_ACPRED(mb_type))
                        av_log(avctx, AV_LOG_DEBUG, "A");
                    else if (IS_INTRA4x4(mb_type))
                        av_log(avctx, AV_LOG_DEBUG, "i");
                    else if (IS_INTRA16x16(mb_type))
                        av_log(avctx, AV_LOG_DEBUG, "I");
                    else if (IS_DIRECT(mb_type) && IS_SKIP(mb_type))
                        av_log(avctx, AV_LOG_DEBUG, "d");
                    else if (IS_DIRECT(mb_type))
                        av_log(avctx, AV_LOG_DEBUG, "D");
                    else if (IS_GMC(mb_type) && IS_SKIP(mb_type))
                        av_log(avctx, AV_LOG_DEBUG, "g");
                    else if (IS_GMC(mb_type))
                        av_log(avctx, AV_LOG_DEBUG, "G");
                    else if (IS_SKIP(mb_type))
                        av_log(avctx, AV_LOG_DEBUG, "S");
                    else if (!USES_LIST(mb_type, 1))
                        av_log(avctx, AV_LOG_DEBUG, ">");
                    else if (!USES_LIST(mb_type, 0))
                        av_log(avctx, AV_LOG_DEBUG, "<");
                    else {
                        av_assert2(USES_LIST(mb_type, 0) && USES_LIST(mb_type, 1));
                        av_log(avctx, AV_LOG_DEBUG, "X");
                    }

                    // segmentation
                    if (IS_8X8(mb_type))
                        av_log(avctx, AV_LOG_DEBUG, "+");
                    else if (IS_16X8(mb_type))
                        av_log(avctx, AV_LOG_DEBUG, "-");
                    else if (IS_8X16(mb_type))
                        av_log(avctx, AV_LOG_DEBUG, "|");
                    else if (IS_INTRA(mb_type) || IS_16X16(mb_type))
                        av_log(avctx, AV_LOG_DEBUG, " ");
                    else
                        av_log(avctx, AV_LOG_DEBUG, "?");


                    if (IS_INTERLACED(mb_type))
                        av_log(avctx, AV_LOG_DEBUG, "=");
                    else
                        av_log(avctx, AV_LOG_DEBUG, " ");
                }
            }
            av_log(avctx, AV_LOG_DEBUG, "\n");
        }
    }

    if ((avctx->debug & (FF_DEBUG_VIS_QP | FF_DEBUG_VIS_MB_TYPE)) ||
        (avctx->debug_mv)) {
        int mb_y;
        int i;
        int h_chroma_shift, v_chroma_shift, block_height;
#if FF_API_VISMV
        const int shift = 1 + quarter_sample;
        uint8_t *ptr;
        const int width          = avctx->width;
        const int height         = avctx->height;
#endif
        const int mv_sample_log2 = avctx->codec_id == AV_CODEC_ID_H264 || avctx->codec_id == AV_CODEC_ID_SVQ3 ? 2 : 1;
        const int mv_stride      = (mb_width << mv_sample_log2) +
                                   (avctx->codec->id == AV_CODEC_ID_H264 ? 0 : 1);

        if (low_delay)
            *low_delay = 0; // needed to see the vectors without trashing the buffers

        avcodec_get_chroma_sub_sample(avctx->pix_fmt, &h_chroma_shift, &v_chroma_shift);

        av_frame_make_writable(pict);

        pict->opaque = NULL;
#if FF_API_VISMV
        ptr          = pict->data[0];
#endif
        block_height = 16 >> v_chroma_shift;

        for (mb_y = 0; mb_y < mb_height; mb_y++) {
            int mb_x;
            for (mb_x = 0; mb_x < mb_width; mb_x++) {
                const int mb_index = mb_x + mb_y * mb_stride;
#if FF_API_VISMV
                if ((avctx->debug_mv) && motion_val[0]) {
                    int type;
                    for (type = 0; type < 3; type++) {
                        int direction = 0;
                        switch (type) {
                        case 0:
                            if ((!(avctx->debug_mv & FF_DEBUG_VIS_MV_P_FOR)) ||
                                (pict->pict_type!= AV_PICTURE_TYPE_P))
                                continue;
                            direction = 0;
                            break;
                        case 1:
                            if ((!(avctx->debug_mv & FF_DEBUG_VIS_MV_B_FOR)) ||
                                (pict->pict_type!= AV_PICTURE_TYPE_B))
                                continue;
                            direction = 0;
                            break;
                        case 2:
                            if ((!(avctx->debug_mv & FF_DEBUG_VIS_MV_B_BACK)) ||
                                (pict->pict_type!= AV_PICTURE_TYPE_B))
                                continue;
                            direction = 1;
                            break;
                        }
                        if (!USES_LIST(mbtype_table[mb_index], direction))
                            continue;

                        if (IS_8X8(mbtype_table[mb_index])) {
                            int i;
                            for (i = 0; i < 4; i++) {
                                int sx = mb_x * 16 + 4 + 8 * (i & 1);
                                int sy = mb_y * 16 + 4 + 8 * (i >> 1);
                                int xy = (mb_x * 2 + (i & 1) +
                                          (mb_y * 2 + (i >> 1)) * mv_stride) << (mv_sample_log2 - 1);
                                int mx = (motion_val[direction][xy][0] >> shift) + sx;
                                int my = (motion_val[direction][xy][1] >> shift) + sy;
                                draw_arrow(ptr, sx, sy, mx, my, width,
                                           height, pict->linesize[0], 100, 0, direction);
                            }
                        } else if (IS_16X8(mbtype_table[mb_index])) {
                            int i;
                            for (i = 0; i < 2; i++) {
                                int sx = mb_x * 16 + 8;
                                int sy = mb_y * 16 + 4 + 8 * i;
                                int xy = (mb_x * 2 + (mb_y * 2 + i) * mv_stride) << (mv_sample_log2 - 1);
                                int mx = (motion_val[direction][xy][0] >> shift);
                                int my = (motion_val[direction][xy][1] >> shift);

                                if (IS_INTERLACED(mbtype_table[mb_index]))
                                    my *= 2;

                                draw_arrow(ptr, sx, sy, mx + sx, my + sy, width,
                                           height, pict->linesize[0], 100, 0, direction);
                            }
                        } else if (IS_8X16(mbtype_table[mb_index])) {
                            int i;
                            for (i = 0; i < 2; i++) {
                                int sx = mb_x * 16 + 4 + 8 * i;
                                int sy = mb_y * 16 + 8;
                                int xy = (mb_x * 2 + i + mb_y * 2 * mv_stride) << (mv_sample_log2 - 1);
                                int mx = motion_val[direction][xy][0] >> shift;
                                int my = motion_val[direction][xy][1] >> shift;

                                if (IS_INTERLACED(mbtype_table[mb_index]))
                                    my *= 2;

                                draw_arrow(ptr, sx, sy, mx + sx, my + sy, width,
                                           height, pict->linesize[0], 100, 0, direction);
                            }
                        } else {
                              int sx= mb_x * 16 + 8;
                              int sy= mb_y * 16 + 8;
                              int xy= (mb_x + mb_y * mv_stride) << mv_sample_log2;
                              int mx= (motion_val[direction][xy][0]>>shift) + sx;
                              int my= (motion_val[direction][xy][1]>>shift) + sy;
                              draw_arrow(ptr, sx, sy, mx, my, width, height, pict->linesize[0], 100, 0, direction);
                        }
                    }
                }
#endif
                if ((avctx->debug & FF_DEBUG_VIS_QP)) {
                    uint64_t c = (qscale_table[mb_index] * 128 / 31) *
                                 0x0101010101010101ULL;
                    int y;
                    for (y = 0; y < block_height; y++) {
                        *(uint64_t *)(pict->data[1] + 8 * mb_x +
                                      (block_height * mb_y + y) *
                                      pict->linesize[1]) = c;
                        *(uint64_t *)(pict->data[2] + 8 * mb_x +
                                      (block_height * mb_y + y) *
                                      pict->linesize[2]) = c;
                    }
                }
                if ((avctx->debug & FF_DEBUG_VIS_MB_TYPE) &&
                    motion_val[0]) {
                    int mb_type = mbtype_table[mb_index];
                    uint64_t u,v;
                    int y;
#define COLOR(theta, r) \
    u = (int)(128 + r * cos(theta * M_PI / 180)); \
    v = (int)(128 + r * sin(theta * M_PI / 180));


                    u = v = 128;
                    if (IS_PCM(mb_type)) {
                        COLOR(120, 48)
                    } else if ((IS_INTRA(mb_type) && IS_ACPRED(mb_type)) ||
                               IS_INTRA16x16(mb_type)) {
                        COLOR(30, 48)
                    } else if (IS_INTRA4x4(mb_type)) {
                        COLOR(90, 48)
                    } else if (IS_DIRECT(mb_type) && IS_SKIP(mb_type)) {
                        // COLOR(120, 48)
                    } else if (IS_DIRECT(mb_type)) {
                        COLOR(150, 48)
                    } else if (IS_GMC(mb_type) && IS_SKIP(mb_type)) {
                        COLOR(170, 48)
                    } else if (IS_GMC(mb_type)) {
                        COLOR(190, 48)
                    } else if (IS_SKIP(mb_type)) {
                        // COLOR(180, 48)
                    } else if (!USES_LIST(mb_type, 1)) {
                        COLOR(240, 48)
                    } else if (!USES_LIST(mb_type, 0)) {
                        COLOR(0, 48)
                    } else {
                        av_assert2(USES_LIST(mb_type, 0) && USES_LIST(mb_type, 1));
                        COLOR(300,48)
                    }

                    u *= 0x0101010101010101ULL;
                    v *= 0x0101010101010101ULL;
                    for (y = 0; y < block_height; y++) {
                        *(uint64_t *)(pict->data[1] + 8 * mb_x +
                                      (block_height * mb_y + y) * pict->linesize[1]) = u;
                        *(uint64_t *)(pict->data[2] + 8 * mb_x +
                                      (block_height * mb_y + y) * pict->linesize[2]) = v;
                    }

                    // segmentation
                    if (IS_8X8(mb_type) || IS_16X8(mb_type)) {
                        *(uint64_t *)(pict->data[0] + 16 * mb_x + 0 +
                                      (16 * mb_y + 8) * pict->linesize[0]) ^= 0x8080808080808080ULL;
                        *(uint64_t *)(pict->data[0] + 16 * mb_x + 8 +
                                      (16 * mb_y + 8) * pict->linesize[0]) ^= 0x8080808080808080ULL;
                    }
                    if (IS_8X8(mb_type) || IS_8X16(mb_type)) {
                        for (y = 0; y < 16; y++)
                            pict->data[0][16 * mb_x + 8 + (16 * mb_y + y) *
                                          pict->linesize[0]] ^= 0x80;
                    }
                    if (IS_8X8(mb_type) && mv_sample_log2 >= 2) {
                        int dm = 1 << (mv_sample_log2 - 2);
                        for (i = 0; i < 4; i++) {
                            int sx = mb_x * 16 + 8 * (i & 1);
                            int sy = mb_y * 16 + 8 * (i >> 1);
                            int xy = (mb_x * 2 + (i & 1) +
                                     (mb_y * 2 + (i >> 1)) * mv_stride) << (mv_sample_log2 - 1);
                            // FIXME bidir
                            int32_t *mv = (int32_t *) &motion_val[0][xy];
                            if (mv[0] != mv[dm] ||
                                mv[dm * mv_stride] != mv[dm * (mv_stride + 1)])
                                for (y = 0; y < 8; y++)
                                    pict->data[0][sx + 4 + (sy + y) * pict->linesize[0]] ^= 0x80;
                            if (mv[0] != mv[dm * mv_stride] || mv[dm] != mv[dm * (mv_stride + 1)])
                                *(uint64_t *)(pict->data[0] + sx + (sy + 4) *
                                              pict->linesize[0]) ^= 0x8080808080808080ULL;
                        }
                    }

                    if (IS_INTERLACED(mb_type) &&
                        avctx->codec->id == AV_CODEC_ID_H264) {
                        // hmm
                    }
                }
                if (mbskip_table)
                    mbskip_table[mb_index] = 0;
            }
        }
    }
}

void ff_print_debug_info(MpegEncContext *s, Picture *p, AVFrame *pict)
{
    ff_print_debug_info2(s->avctx, pict, s->mbskip_table, p->mb_type,
                         p->qscale_table, p->motion_val, &s->low_delay,
                         s->mb_width, s->mb_height, s->mb_stride, s->quarter_sample);
}

int ff_mpv_export_qp_table(MpegEncContext *s, AVFrame *f, Picture *p, int qp_type)
{
    AVBufferRef *ref = av_buffer_ref(p->qscale_table_buf);
    int offset = 2*s->mb_stride + 1;
    if(!ref)
        return AVERROR(ENOMEM);
    av_assert0(ref->size >= offset + s->mb_stride * ((f->height+15)/16));
    ref->size -= offset;
    ref->data += offset;
    return av_frame_set_qp_table(f, ref, s->mb_stride, qp_type);
}

static inline int hpel_motion_lowres(MpegEncContext *s,
                                     uint8_t *dest, uint8_t *src,
                                     int field_based, int field_select,
                                     int src_x, int src_y,
                                     int width, int height, ptrdiff_t stride,
                                     int h_edge_pos, int v_edge_pos,
                                     int w, int h, h264_chroma_mc_func *pix_op,
                                     int motion_x, int motion_y)
{
    const int lowres   = s->avctx->lowres;
    const int op_index = FFMIN(lowres, 3);
    const int s_mask   = (2 << lowres) - 1;
    int emu = 0;
    int sx, sy;

    if (s->quarter_sample) {
        motion_x /= 2;
        motion_y /= 2;
    }

    sx = motion_x & s_mask;
    sy = motion_y & s_mask;
    src_x += motion_x >> lowres + 1;
    src_y += motion_y >> lowres + 1;

    src   += src_y * stride + src_x;

    if ((unsigned)src_x > FFMAX( h_edge_pos - (!!sx) - w,                 0) ||
        (unsigned)src_y > FFMAX((v_edge_pos >> field_based) - (!!sy) - h, 0)) {
        s->vdsp.emulated_edge_mc(s->sc.edge_emu_buffer, src,
                                 s->linesize, s->linesize,
                                 w + 1, (h + 1) << field_based,
                                 src_x, src_y   << field_based,
                                 h_edge_pos, v_edge_pos);
        src = s->sc.edge_emu_buffer;
        emu = 1;
    }

    sx = (sx << 2) >> lowres;
    sy = (sy << 2) >> lowres;
    if (field_select)
        src += s->linesize;
    pix_op[op_index](dest, src, stride, h, sx, sy);
    return emu;
}

/* apply one mpeg motion vector to the three components */
static av_always_inline void mpeg_motion_lowres(MpegEncContext *s,
                                                uint8_t *dest_y,
                                                uint8_t *dest_cb,
                                                uint8_t *dest_cr,
                                                int field_based,
                                                int bottom_field,
                                                int field_select,
                                                uint8_t **ref_picture,
                                                h264_chroma_mc_func *pix_op,
                                                int motion_x, int motion_y,
                                                int h, int mb_y)
{
    uint8_t *ptr_y, *ptr_cb, *ptr_cr;
    int mx, my, src_x, src_y, uvsrc_x, uvsrc_y, sx, sy, uvsx, uvsy;
    ptrdiff_t uvlinesize, linesize;
    const int lowres     = s->avctx->lowres;
    const int op_index   = FFMIN(lowres-1+s->chroma_x_shift, 3);
    const int block_s    = 8>>lowres;
    const int s_mask     = (2 << lowres) - 1;
    const int h_edge_pos = s->h_edge_pos >> lowres;
    const int v_edge_pos = s->v_edge_pos >> lowres;
    linesize   = s->current_picture.f->linesize[0] << field_based;
    uvlinesize = s->current_picture.f->linesize[1] << field_based;

    // FIXME obviously not perfect but qpel will not work in lowres anyway
    if (s->quarter_sample) {
        motion_x /= 2;
        motion_y /= 2;
    }

    if(field_based){
        motion_y += (bottom_field - field_select)*((1 << lowres)-1);
    }

    sx = motion_x & s_mask;
    sy = motion_y & s_mask;
    src_x = s->mb_x * 2 * block_s + (motion_x >> lowres + 1);
    src_y = (mb_y * 2 * block_s >> field_based) + (motion_y >> lowres + 1);

    if (s->out_format == FMT_H263) {
        uvsx    = ((motion_x >> 1) & s_mask) | (sx & 1);
        uvsy    = ((motion_y >> 1) & s_mask) | (sy & 1);
        uvsrc_x = src_x >> 1;
        uvsrc_y = src_y >> 1;
    } else if (s->out_format == FMT_H261) {
        // even chroma mv's are full pel in H261
        mx      = motion_x / 4;
        my      = motion_y / 4;
        uvsx    = (2 * mx) & s_mask;
        uvsy    = (2 * my) & s_mask;
        uvsrc_x = s->mb_x * block_s + (mx >> lowres);
        uvsrc_y =    mb_y * block_s + (my >> lowres);
    } else {
        if(s->chroma_y_shift){
            mx      = motion_x / 2;
            my      = motion_y / 2;
            uvsx    = mx & s_mask;
            uvsy    = my & s_mask;
            uvsrc_x = s->mb_x * block_s                 + (mx >> lowres + 1);
            uvsrc_y =   (mb_y * block_s >> field_based) + (my >> lowres + 1);
        } else {
            if(s->chroma_x_shift){
            //Chroma422
                mx = motion_x / 2;
                uvsx = mx & s_mask;
                uvsy = motion_y & s_mask;
                uvsrc_y = src_y;
                uvsrc_x = s->mb_x*block_s               + (mx >> (lowres+1));
            } else {
            //Chroma444
                uvsx = motion_x & s_mask;
                uvsy = motion_y & s_mask;
                uvsrc_x = src_x;
                uvsrc_y = src_y;
            }
        }
    }

    ptr_y  = ref_picture[0] + src_y   * linesize   + src_x;
    ptr_cb = ref_picture[1] + uvsrc_y * uvlinesize + uvsrc_x;
    ptr_cr = ref_picture[2] + uvsrc_y * uvlinesize + uvsrc_x;

    if ((unsigned) src_x > FFMAX( h_edge_pos - (!!sx) - 2 * block_s,       0) || uvsrc_y<0 ||
        (unsigned) src_y > FFMAX((v_edge_pos >> field_based) - (!!sy) - h, 0)) {
        s->vdsp.emulated_edge_mc(s->sc.edge_emu_buffer, ptr_y,
                                 linesize >> field_based, linesize >> field_based,
                                 17, 17 + field_based,
                                src_x, src_y << field_based, h_edge_pos,
                                v_edge_pos);
        ptr_y = s->sc.edge_emu_buffer;
        if (!CONFIG_GRAY || !(s->avctx->flags & AV_CODEC_FLAG_GRAY)) {
            uint8_t *ubuf = s->sc.edge_emu_buffer + 18 * s->linesize;
            uint8_t *vbuf =ubuf + 9 * s->uvlinesize;
            s->vdsp.emulated_edge_mc(ubuf,  ptr_cb,
                                     uvlinesize >> field_based, uvlinesize >> field_based,
                                     9, 9 + field_based,
                                    uvsrc_x, uvsrc_y << field_based,
                                    h_edge_pos >> 1, v_edge_pos >> 1);
            s->vdsp.emulated_edge_mc(vbuf,  ptr_cr,
                                     uvlinesize >> field_based,uvlinesize >> field_based,
                                     9, 9 + field_based,
                                    uvsrc_x, uvsrc_y << field_based,
                                    h_edge_pos >> 1, v_edge_pos >> 1);
            ptr_cb = ubuf;
            ptr_cr = vbuf;
        }
    }

    // FIXME use this for field pix too instead of the obnoxious hack which changes picture.f->data
    if (bottom_field) {
        dest_y  += s->linesize;
        dest_cb += s->uvlinesize;
        dest_cr += s->uvlinesize;
    }

    if (field_select) {
        ptr_y   += s->linesize;
        ptr_cb  += s->uvlinesize;
        ptr_cr  += s->uvlinesize;
    }

    sx = (sx << 2) >> lowres;
    sy = (sy << 2) >> lowres;
    pix_op[lowres - 1](dest_y, ptr_y, linesize, h, sx, sy);

    if (!CONFIG_GRAY || !(s->avctx->flags & AV_CODEC_FLAG_GRAY)) {
        int hc = s->chroma_y_shift ? (h+1-bottom_field)>>1 : h;
        uvsx = (uvsx << 2) >> lowres;
        uvsy = (uvsy << 2) >> lowres;
        if (hc) {
            pix_op[op_index](dest_cb, ptr_cb, uvlinesize, hc, uvsx, uvsy);
            pix_op[op_index](dest_cr, ptr_cr, uvlinesize, hc, uvsx, uvsy);
        }
    }
    // FIXME h261 lowres loop filter
}

static inline void chroma_4mv_motion_lowres(MpegEncContext *s,
                                            uint8_t *dest_cb, uint8_t *dest_cr,
                                            uint8_t **ref_picture,
                                            h264_chroma_mc_func * pix_op,
                                            int mx, int my)
{
    const int lowres     = s->avctx->lowres;
    const int op_index   = FFMIN(lowres, 3);
    const int block_s    = 8 >> lowres;
    const int s_mask     = (2 << lowres) - 1;
    const int h_edge_pos = s->h_edge_pos >> lowres + 1;
    const int v_edge_pos = s->v_edge_pos >> lowres + 1;
    int emu = 0, src_x, src_y, sx, sy;
    ptrdiff_t offset;
    uint8_t *ptr;

    if (s->quarter_sample) {
        mx /= 2;
        my /= 2;
    }

    /* In case of 8X8, we construct a single chroma motion vector
       with a special rounding */
    mx = ff_h263_round_chroma(mx);
    my = ff_h263_round_chroma(my);

    sx = mx & s_mask;
    sy = my & s_mask;
    src_x = s->mb_x * block_s + (mx >> lowres + 1);
    src_y = s->mb_y * block_s + (my >> lowres + 1);

    offset = src_y * s->uvlinesize + src_x;
    ptr = ref_picture[1] + offset;
    if ((unsigned) src_x > FFMAX(h_edge_pos - (!!sx) - block_s, 0) ||
        (unsigned) src_y > FFMAX(v_edge_pos - (!!sy) - block_s, 0)) {
        s->vdsp.emulated_edge_mc(s->sc.edge_emu_buffer, ptr,
                                 s->uvlinesize, s->uvlinesize,
                                 9, 9,
                                 src_x, src_y, h_edge_pos, v_edge_pos);
        ptr = s->sc.edge_emu_buffer;
        emu = 1;
    }
    sx = (sx << 2) >> lowres;
    sy = (sy << 2) >> lowres;
    pix_op[op_index](dest_cb, ptr, s->uvlinesize, block_s, sx, sy);

    ptr = ref_picture[2] + offset;
    if (emu) {
        s->vdsp.emulated_edge_mc(s->sc.edge_emu_buffer, ptr,
                                 s->uvlinesize, s->uvlinesize,
                                 9, 9,
                                 src_x, src_y, h_edge_pos, v_edge_pos);
        ptr = s->sc.edge_emu_buffer;
    }
    pix_op[op_index](dest_cr, ptr, s->uvlinesize, block_s, sx, sy);
}

/**
 * motion compensation of a single macroblock
 * @param s context
 * @param dest_y luma destination pointer
 * @param dest_cb chroma cb/u destination pointer
 * @param dest_cr chroma cr/v destination pointer
 * @param dir direction (0->forward, 1->backward)
 * @param ref_picture array[3] of pointers to the 3 planes of the reference picture
 * @param pix_op halfpel motion compensation function (average or put normally)
 * the motion vectors are taken from s->mv and the MV type from s->mv_type
 */
static inline void MPV_motion_lowres(MpegEncContext *s,
                                     uint8_t *dest_y, uint8_t *dest_cb,
                                     uint8_t *dest_cr,
                                     int dir, uint8_t **ref_picture,
                                     h264_chroma_mc_func *pix_op)
{
    int mx, my;
    int mb_x, mb_y, i;
    const int lowres  = s->avctx->lowres;
    const int block_s = 8 >>lowres;

    mb_x = s->mb_x;
    mb_y = s->mb_y;

    switch (s->mv_type) {
    case MV_TYPE_16X16:
        mpeg_motion_lowres(s, dest_y, dest_cb, dest_cr,
                           0, 0, 0,
                           ref_picture, pix_op,
                           s->mv[dir][0][0], s->mv[dir][0][1],
                           2 * block_s, mb_y);
        break;
    case MV_TYPE_8X8:
        mx = 0;
        my = 0;
        for (i = 0; i < 4; i++) {
            hpel_motion_lowres(s, dest_y + ((i & 1) + (i >> 1) *
                               s->linesize) * block_s,
                               ref_picture[0], 0, 0,
                               (2 * mb_x + (i & 1)) * block_s,
                               (2 * mb_y + (i >> 1)) * block_s,
                               s->width, s->height, s->linesize,
                               s->h_edge_pos >> lowres, s->v_edge_pos >> lowres,
                               block_s, block_s, pix_op,
                               s->mv[dir][i][0], s->mv[dir][i][1]);

            mx += s->mv[dir][i][0];
            my += s->mv[dir][i][1];
        }

        if (!CONFIG_GRAY || !(s->avctx->flags & AV_CODEC_FLAG_GRAY))
            chroma_4mv_motion_lowres(s, dest_cb, dest_cr, ref_picture,
                                     pix_op, mx, my);
        break;
    case MV_TYPE_FIELD:
        if (s->picture_structure == PICT_FRAME) {
            /* top field */
            mpeg_motion_lowres(s, dest_y, dest_cb, dest_cr,
                               1, 0, s->field_select[dir][0],
                               ref_picture, pix_op,
                               s->mv[dir][0][0], s->mv[dir][0][1],
                               block_s, mb_y);
            /* bottom field */
            mpeg_motion_lowres(s, dest_y, dest_cb, dest_cr,
                               1, 1, s->field_select[dir][1],
                               ref_picture, pix_op,
                               s->mv[dir][1][0], s->mv[dir][1][1],
                               block_s, mb_y);
        } else {
            if (s->picture_structure != s->field_select[dir][0] + 1 &&
                s->pict_type != AV_PICTURE_TYPE_B && !s->first_field) {
                ref_picture = s->current_picture_ptr->f->data;

            }
            mpeg_motion_lowres(s, dest_y, dest_cb, dest_cr,
                               0, 0, s->field_select[dir][0],
                               ref_picture, pix_op,
                               s->mv[dir][0][0],
                               s->mv[dir][0][1], 2 * block_s, mb_y >> 1);
            }
        break;
    case MV_TYPE_16X8:
        for (i = 0; i < 2; i++) {
            uint8_t **ref2picture;

            if (s->picture_structure == s->field_select[dir][i] + 1 ||
                s->pict_type == AV_PICTURE_TYPE_B || s->first_field) {
                ref2picture = ref_picture;
            } else {
                ref2picture = s->current_picture_ptr->f->data;
            }

            mpeg_motion_lowres(s, dest_y, dest_cb, dest_cr,
                               0, 0, s->field_select[dir][i],
                               ref2picture, pix_op,
                               s->mv[dir][i][0], s->mv[dir][i][1] +
                               2 * block_s * i, block_s, mb_y >> 1);

            dest_y  +=  2 * block_s *  s->linesize;
            dest_cb += (2 * block_s >> s->chroma_y_shift) * s->uvlinesize;
            dest_cr += (2 * block_s >> s->chroma_y_shift) * s->uvlinesize;
        }
        break;
    case MV_TYPE_DMV:
        if (s->picture_structure == PICT_FRAME) {
            for (i = 0; i < 2; i++) {
                int j;
                for (j = 0; j < 2; j++) {
                    mpeg_motion_lowres(s, dest_y, dest_cb, dest_cr,
                                       1, j, j ^ i,
                                       ref_picture, pix_op,
                                       s->mv[dir][2 * i + j][0],
                                       s->mv[dir][2 * i + j][1],
                                       block_s, mb_y);
                }
                pix_op = s->h264chroma.avg_h264_chroma_pixels_tab;
            }
        } else {
            for (i = 0; i < 2; i++) {
                mpeg_motion_lowres(s, dest_y, dest_cb, dest_cr,
                                   0, 0, s->picture_structure != i + 1,
                                   ref_picture, pix_op,
                                   s->mv[dir][2 * i][0],s->mv[dir][2 * i][1],
                                   2 * block_s, mb_y >> 1);

                // after put we make avg of the same block
                pix_op = s->h264chroma.avg_h264_chroma_pixels_tab;

                // opposite parity is always in the same
                // frame if this is second field
                if (!s->first_field) {
                    ref_picture = s->current_picture_ptr->f->data;
                }
            }
        }
        break;
    default:
        av_assert2(0);
    }
}

/**
 * find the lowest MB row referenced in the MVs
 */
static int lowest_referenced_row(MpegEncContext *s, int dir)
{
    int my_max = INT_MIN, my_min = INT_MAX, qpel_shift = !s->quarter_sample;
    int my, off, i, mvs;

    if (s->picture_structure != PICT_FRAME || s->mcsel)
        goto unhandled;

    switch (s->mv_type) {
        case MV_TYPE_16X16:
            mvs = 1;
            break;
        case MV_TYPE_16X8:
            mvs = 2;
            break;
        case MV_TYPE_8X8:
            mvs = 4;
            break;
        default:
            goto unhandled;
    }

    for (i = 0; i < mvs; i++) {
        my = s->mv[dir][i][1];
        my_max = FFMAX(my_max, my);
        my_min = FFMIN(my_min, my);
    }

    off = ((FFMAX(-my_min, my_max)<<qpel_shift) + 63) >> 6;

    return av_clip(s->mb_y + off, 0, s->mb_height - 1);
unhandled:
    return s->mb_height-1;
}

/* put block[] to dest[] */
static inline void put_dct(MpegEncContext *s,
                           int16_t *block, int i, uint8_t *dest, int line_size, int qscale)
{
    s->dct_unquantize_intra(s, block, i, qscale);
    s->idsp.idct_put(dest, line_size, block);
}

/* add block[] to dest[] */
static inline void add_dct(MpegEncContext *s,
                           int16_t *block, int i, uint8_t *dest, int line_size)
{
    if (s->block_last_index[i] >= 0) {
        s->idsp.idct_add(dest, line_size, block);
    }
}

static inline void add_dequant_dct(MpegEncContext *s,
                           int16_t *block, int i, uint8_t *dest, int line_size, int qscale)
{
    if (s->block_last_index[i] >= 0) {
        s->dct_unquantize_inter(s, block, i, qscale);

        s->idsp.idct_add(dest, line_size, block);
    }
}

/**
 * Clean dc, ac, coded_block for the current non-intra MB.
 */
void ff_clean_intra_table_entries(MpegEncContext *s)
{
    int wrap = s->b8_stride;
    int xy = s->block_index[0];

    s->dc_val[0][xy           ] =
    s->dc_val[0][xy + 1       ] =
    s->dc_val[0][xy     + wrap] =
    s->dc_val[0][xy + 1 + wrap] = 1024;
    /* ac pred */
    memset(s->ac_val[0][xy       ], 0, 32 * sizeof(int16_t));
    memset(s->ac_val[0][xy + wrap], 0, 32 * sizeof(int16_t));
    if (s->msmpeg4_version>=3) {
        s->coded_block[xy           ] =
        s->coded_block[xy + 1       ] =
        s->coded_block[xy     + wrap] =
        s->coded_block[xy + 1 + wrap] = 0;
    }
    /* chroma */
    wrap = s->mb_stride;
    xy = s->mb_x + s->mb_y * wrap;
    s->dc_val[1][xy] =
    s->dc_val[2][xy] = 1024;
    /* ac pred */
    memset(s->ac_val[1][xy], 0, 16 * sizeof(int16_t));
    memset(s->ac_val[2][xy], 0, 16 * sizeof(int16_t));

    s->mbintra_table[xy]= 0;
}

/* generic function called after a macroblock has been parsed by the
   decoder or after it has been encoded by the encoder.

   Important variables used:
   s->mb_intra : true if intra macroblock
   s->mv_dir   : motion vector direction
   s->mv_type  : motion vector type
   s->mv       : motion vector
   s->interlaced_dct : true if interlaced dct used (mpeg2)
 */
static av_always_inline
void mpv_decode_mb_internal(MpegEncContext *s, int16_t block[12][64],
                            int lowres_flag, int is_mpeg12)
{
    const int mb_xy = s->mb_y * s->mb_stride + s->mb_x;

    if (CONFIG_XVMC &&
        s->avctx->hwaccel && s->avctx->hwaccel->decode_mb) {
        s->avctx->hwaccel->decode_mb(s);//xvmc uses pblocks
        return;
    }

    if(s->avctx->debug&FF_DEBUG_DCT_COEFF) {
       /* print DCT coefficients */
       int i,j;
       av_log(s->avctx, AV_LOG_DEBUG, "DCT coeffs of MB at %dx%d:\n", s->mb_x, s->mb_y);
       for(i=0; i<6; i++){
           for(j=0; j<64; j++){
               av_log(s->avctx, AV_LOG_DEBUG, "%5d",
                      block[i][s->idsp.idct_permutation[j]]);
           }
           av_log(s->avctx, AV_LOG_DEBUG, "\n");
       }
    }

    s->current_picture.qscale_table[mb_xy] = s->qscale;

    /* update DC predictors for P macroblocks */
    if (!s->mb_intra) {
        if (!is_mpeg12 && (s->h263_pred || s->h263_aic)) {
            if(s->mbintra_table[mb_xy])
                ff_clean_intra_table_entries(s);
        } else {
            s->last_dc[0] =
            s->last_dc[1] =
            s->last_dc[2] = 128 << s->intra_dc_precision;
        }
    }
    else if (!is_mpeg12 && (s->h263_pred || s->h263_aic))
        s->mbintra_table[mb_xy]=1;

    if ((s->avctx->flags & AV_CODEC_FLAG_PSNR) || s->frame_skip_threshold || s->frame_skip_factor ||
        !(s->encoding && (s->intra_only || s->pict_type == AV_PICTURE_TYPE_B) &&
          s->avctx->mb_decision != FF_MB_DECISION_RD)) { // FIXME precalc
        uint8_t *dest_y, *dest_cb, *dest_cr;
        int dct_linesize, dct_offset;
        op_pixels_func (*op_pix)[4];
        qpel_mc_func (*op_qpix)[16];
        const int linesize   = s->current_picture.f->linesize[0]; //not s->linesize as this would be wrong for field pics
        const int uvlinesize = s->current_picture.f->linesize[1];
        const int readable= s->pict_type != AV_PICTURE_TYPE_B || s->encoding || s->avctx->draw_horiz_band || lowres_flag;
        const int block_size= lowres_flag ? 8>>s->avctx->lowres : 8;

        /* avoid copy if macroblock skipped in last frame too */
        /* skip only during decoding as we might trash the buffers during encoding a bit */
        if(!s->encoding){
            uint8_t *mbskip_ptr = &s->mbskip_table[mb_xy];

            if (s->mb_skipped) {
                s->mb_skipped= 0;
                av_assert2(s->pict_type!=AV_PICTURE_TYPE_I);
                *mbskip_ptr = 1;
            } else if(!s->current_picture.reference) {
                *mbskip_ptr = 1;
            } else{
                *mbskip_ptr = 0; /* not skipped */
            }
        }

        dct_linesize = linesize << s->interlaced_dct;
        dct_offset   = s->interlaced_dct ? linesize : linesize * block_size;

        if(readable){
            dest_y=  s->dest[0];
            dest_cb= s->dest[1];
            dest_cr= s->dest[2];
        }else{
            dest_y = s->sc.b_scratchpad;
            dest_cb= s->sc.b_scratchpad+16*linesize;
            dest_cr= s->sc.b_scratchpad+32*linesize;
        }

        if (!s->mb_intra) {
            /* motion handling */
            /* decoding or more than one mb_type (MC was already done otherwise) */
            if(!s->encoding){

                if(HAVE_THREADS && s->avctx->active_thread_type&FF_THREAD_FRAME) {
                    if (s->mv_dir & MV_DIR_FORWARD) {
                        ff_thread_await_progress(&s->last_picture_ptr->tf,
                                                 lowest_referenced_row(s, 0),
                                                 0);
                    }
                    if (s->mv_dir & MV_DIR_BACKWARD) {
                        ff_thread_await_progress(&s->next_picture_ptr->tf,
                                                 lowest_referenced_row(s, 1),
                                                 0);
                    }
                }

                if(lowres_flag){
                    h264_chroma_mc_func *op_pix = s->h264chroma.put_h264_chroma_pixels_tab;

                    if (s->mv_dir & MV_DIR_FORWARD) {
                        MPV_motion_lowres(s, dest_y, dest_cb, dest_cr, 0, s->last_picture.f->data, op_pix);
                        op_pix = s->h264chroma.avg_h264_chroma_pixels_tab;
                    }
                    if (s->mv_dir & MV_DIR_BACKWARD) {
                        MPV_motion_lowres(s, dest_y, dest_cb, dest_cr, 1, s->next_picture.f->data, op_pix);
                    }
                }else{
                    op_qpix = s->me.qpel_put;
                    if ((!s->no_rounding) || s->pict_type==AV_PICTURE_TYPE_B){
                        op_pix = s->hdsp.put_pixels_tab;
                    }else{
                        op_pix = s->hdsp.put_no_rnd_pixels_tab;
                    }
                    if (s->mv_dir & MV_DIR_FORWARD) {
                        ff_mpv_motion(s, dest_y, dest_cb, dest_cr, 0, s->last_picture.f->data, op_pix, op_qpix);
                        op_pix = s->hdsp.avg_pixels_tab;
                        op_qpix= s->me.qpel_avg;
                    }
                    if (s->mv_dir & MV_DIR_BACKWARD) {
                        ff_mpv_motion(s, dest_y, dest_cb, dest_cr, 1, s->next_picture.f->data, op_pix, op_qpix);
                    }
                }
            }

            /* skip dequant / idct if we are really late ;) */
            if(s->avctx->skip_idct){
                if(  (s->avctx->skip_idct >= AVDISCARD_NONREF && s->pict_type == AV_PICTURE_TYPE_B)
                   ||(s->avctx->skip_idct >= AVDISCARD_NONKEY && s->pict_type != AV_PICTURE_TYPE_I)
                   || s->avctx->skip_idct >= AVDISCARD_ALL)
                    goto skip_idct;
            }

            /* add dct residue */
            if(s->encoding || !(   s->msmpeg4_version || s->codec_id==AV_CODEC_ID_MPEG1VIDEO || s->codec_id==AV_CODEC_ID_MPEG2VIDEO
                                || (s->codec_id==AV_CODEC_ID_MPEG4 && !s->mpeg_quant))){
                add_dequant_dct(s, block[0], 0, dest_y                          , dct_linesize, s->qscale);
                add_dequant_dct(s, block[1], 1, dest_y              + block_size, dct_linesize, s->qscale);
                add_dequant_dct(s, block[2], 2, dest_y + dct_offset             , dct_linesize, s->qscale);
                add_dequant_dct(s, block[3], 3, dest_y + dct_offset + block_size, dct_linesize, s->qscale);

                if (!CONFIG_GRAY || !(s->avctx->flags & AV_CODEC_FLAG_GRAY)) {
                    if (s->chroma_y_shift){
                        add_dequant_dct(s, block[4], 4, dest_cb, uvlinesize, s->chroma_qscale);
                        add_dequant_dct(s, block[5], 5, dest_cr, uvlinesize, s->chroma_qscale);
                    }else{
                        dct_linesize >>= 1;
                        dct_offset >>=1;
                        add_dequant_dct(s, block[4], 4, dest_cb,              dct_linesize, s->chroma_qscale);
                        add_dequant_dct(s, block[5], 5, dest_cr,              dct_linesize, s->chroma_qscale);
                        add_dequant_dct(s, block[6], 6, dest_cb + dct_offset, dct_linesize, s->chroma_qscale);
                        add_dequant_dct(s, block[7], 7, dest_cr + dct_offset, dct_linesize, s->chroma_qscale);
                    }
                }
            } else if(is_mpeg12 || (s->codec_id != AV_CODEC_ID_WMV2)){
                add_dct(s, block[0], 0, dest_y                          , dct_linesize);
                add_dct(s, block[1], 1, dest_y              + block_size, dct_linesize);
                add_dct(s, block[2], 2, dest_y + dct_offset             , dct_linesize);
                add_dct(s, block[3], 3, dest_y + dct_offset + block_size, dct_linesize);

                if (!CONFIG_GRAY || !(s->avctx->flags & AV_CODEC_FLAG_GRAY)) {
                    if(s->chroma_y_shift){//Chroma420
                        add_dct(s, block[4], 4, dest_cb, uvlinesize);
                        add_dct(s, block[5], 5, dest_cr, uvlinesize);
                    }else{
                        //chroma422
                        dct_linesize = uvlinesize << s->interlaced_dct;
                        dct_offset   = s->interlaced_dct ? uvlinesize : uvlinesize*block_size;

                        add_dct(s, block[4], 4, dest_cb, dct_linesize);
                        add_dct(s, block[5], 5, dest_cr, dct_linesize);
                        add_dct(s, block[6], 6, dest_cb+dct_offset, dct_linesize);
                        add_dct(s, block[7], 7, dest_cr+dct_offset, dct_linesize);
                        if(!s->chroma_x_shift){//Chroma444
                            add_dct(s, block[8], 8, dest_cb+block_size, dct_linesize);
                            add_dct(s, block[9], 9, dest_cr+block_size, dct_linesize);
                            add_dct(s, block[10], 10, dest_cb+block_size+dct_offset, dct_linesize);
                            add_dct(s, block[11], 11, dest_cr+block_size+dct_offset, dct_linesize);
                        }
                    }
                }//fi gray
            }
            else if (CONFIG_WMV2_DECODER || CONFIG_WMV2_ENCODER) {
                ff_wmv2_add_mb(s, block, dest_y, dest_cb, dest_cr);
            }
        } else {
            /* dct only in intra block */
            if(s->encoding || !(s->codec_id==AV_CODEC_ID_MPEG1VIDEO || s->codec_id==AV_CODEC_ID_MPEG2VIDEO)){
                put_dct(s, block[0], 0, dest_y                          , dct_linesize, s->qscale);
                put_dct(s, block[1], 1, dest_y              + block_size, dct_linesize, s->qscale);
                put_dct(s, block[2], 2, dest_y + dct_offset             , dct_linesize, s->qscale);
                put_dct(s, block[3], 3, dest_y + dct_offset + block_size, dct_linesize, s->qscale);

                if (!CONFIG_GRAY || !(s->avctx->flags & AV_CODEC_FLAG_GRAY)) {
                    if(s->chroma_y_shift){
                        put_dct(s, block[4], 4, dest_cb, uvlinesize, s->chroma_qscale);
                        put_dct(s, block[5], 5, dest_cr, uvlinesize, s->chroma_qscale);
                    }else{
                        dct_offset >>=1;
                        dct_linesize >>=1;
                        put_dct(s, block[4], 4, dest_cb,              dct_linesize, s->chroma_qscale);
                        put_dct(s, block[5], 5, dest_cr,              dct_linesize, s->chroma_qscale);
                        put_dct(s, block[6], 6, dest_cb + dct_offset, dct_linesize, s->chroma_qscale);
                        put_dct(s, block[7], 7, dest_cr + dct_offset, dct_linesize, s->chroma_qscale);
                    }
                }
            }else{
                s->idsp.idct_put(dest_y,                           dct_linesize, block[0]);
                s->idsp.idct_put(dest_y              + block_size, dct_linesize, block[1]);
                s->idsp.idct_put(dest_y + dct_offset,              dct_linesize, block[2]);
                s->idsp.idct_put(dest_y + dct_offset + block_size, dct_linesize, block[3]);

                if (!CONFIG_GRAY || !(s->avctx->flags & AV_CODEC_FLAG_GRAY)) {
                    if(s->chroma_y_shift){
                        s->idsp.idct_put(dest_cb, uvlinesize, block[4]);
                        s->idsp.idct_put(dest_cr, uvlinesize, block[5]);
                    }else{

                        dct_linesize = uvlinesize << s->interlaced_dct;
                        dct_offset   = s->interlaced_dct ? uvlinesize : uvlinesize*block_size;

                        s->idsp.idct_put(dest_cb,              dct_linesize, block[4]);
                        s->idsp.idct_put(dest_cr,              dct_linesize, block[5]);
                        s->idsp.idct_put(dest_cb + dct_offset, dct_linesize, block[6]);
                        s->idsp.idct_put(dest_cr + dct_offset, dct_linesize, block[7]);
                        if(!s->chroma_x_shift){//Chroma444
                            s->idsp.idct_put(dest_cb + block_size,              dct_linesize, block[8]);
                            s->idsp.idct_put(dest_cr + block_size,              dct_linesize, block[9]);
                            s->idsp.idct_put(dest_cb + block_size + dct_offset, dct_linesize, block[10]);
                            s->idsp.idct_put(dest_cr + block_size + dct_offset, dct_linesize, block[11]);
                        }
                    }
                }//gray
            }
        }
skip_idct:
        if(!readable){
            s->hdsp.put_pixels_tab[0][0](s->dest[0], dest_y ,   linesize,16);
            if (!CONFIG_GRAY || !(s->avctx->flags & AV_CODEC_FLAG_GRAY)) {
                s->hdsp.put_pixels_tab[s->chroma_x_shift][0](s->dest[1], dest_cb, uvlinesize,16 >> s->chroma_y_shift);
                s->hdsp.put_pixels_tab[s->chroma_x_shift][0](s->dest[2], dest_cr, uvlinesize,16 >> s->chroma_y_shift);
            }
        }
    }
}

void ff_mpv_decode_mb(MpegEncContext *s, int16_t block[12][64])
{
#if !CONFIG_SMALL
    if(s->out_format == FMT_MPEG1) {
        if(s->avctx->lowres) mpv_decode_mb_internal(s, block, 1, 1);
        else                 mpv_decode_mb_internal(s, block, 0, 1);
    } else
#endif
    if(s->avctx->lowres) mpv_decode_mb_internal(s, block, 1, 0);
    else                  mpv_decode_mb_internal(s, block, 0, 0);
}

void ff_mpeg_draw_horiz_band(MpegEncContext *s, int y, int h)
{
    ff_draw_horiz_band(s->avctx, s->current_picture_ptr->f,
                       s->last_picture_ptr ? s->last_picture_ptr->f : NULL, y, h, s->picture_structure,
                       s->first_field, s->low_delay);
}

void ff_init_block_index(MpegEncContext *s){ //FIXME maybe rename
    const int linesize   = s->current_picture.f->linesize[0]; //not s->linesize as this would be wrong for field pics
    const int uvlinesize = s->current_picture.f->linesize[1];
    const int mb_size= 4 - s->avctx->lowres;

    s->block_index[0]= s->b8_stride*(s->mb_y*2    ) - 2 + s->mb_x*2;
    s->block_index[1]= s->b8_stride*(s->mb_y*2    ) - 1 + s->mb_x*2;
    s->block_index[2]= s->b8_stride*(s->mb_y*2 + 1) - 2 + s->mb_x*2;
    s->block_index[3]= s->b8_stride*(s->mb_y*2 + 1) - 1 + s->mb_x*2;
    s->block_index[4]= s->mb_stride*(s->mb_y + 1)                + s->b8_stride*s->mb_height*2 + s->mb_x - 1;
    s->block_index[5]= s->mb_stride*(s->mb_y + s->mb_height + 2) + s->b8_stride*s->mb_height*2 + s->mb_x - 1;
    //block_index is not used by mpeg2, so it is not affected by chroma_format

    s->dest[0] = s->current_picture.f->data[0] + (int)((s->mb_x - 1U) <<  mb_size);
    s->dest[1] = s->current_picture.f->data[1] + (int)((s->mb_x - 1U) << (mb_size - s->chroma_x_shift));
    s->dest[2] = s->current_picture.f->data[2] + (int)((s->mb_x - 1U) << (mb_size - s->chroma_x_shift));

    if(!(s->pict_type==AV_PICTURE_TYPE_B && s->avctx->draw_horiz_band && s->picture_structure==PICT_FRAME))
    {
        if(s->picture_structure==PICT_FRAME){
        s->dest[0] += s->mb_y *   linesize << mb_size;
        s->dest[1] += s->mb_y * uvlinesize << (mb_size - s->chroma_y_shift);
        s->dest[2] += s->mb_y * uvlinesize << (mb_size - s->chroma_y_shift);
        }else{
            s->dest[0] += (s->mb_y>>1) *   linesize << mb_size;
            s->dest[1] += (s->mb_y>>1) * uvlinesize << (mb_size - s->chroma_y_shift);
            s->dest[2] += (s->mb_y>>1) * uvlinesize << (mb_size - s->chroma_y_shift);
            av_assert1((s->mb_y&1) == (s->picture_structure == PICT_BOTTOM_FIELD));
        }
    }
}

void ff_mpeg_flush(AVCodecContext *avctx){
    int i;
    MpegEncContext *s = avctx->priv_data;

    if (!s || !s->picture)
        return;

    for (i = 0; i < MAX_PICTURE_COUNT; i++)
        ff_mpeg_unref_picture(s->avctx, &s->picture[i]);
    s->current_picture_ptr = s->last_picture_ptr = s->next_picture_ptr = NULL;

    ff_mpeg_unref_picture(s->avctx, &s->current_picture);
    ff_mpeg_unref_picture(s->avctx, &s->last_picture);
    ff_mpeg_unref_picture(s->avctx, &s->next_picture);

    s->mb_x= s->mb_y= 0;
    s->closed_gop= 0;

    s->parse_context.state= -1;
    s->parse_context.frame_start_found= 0;
    s->parse_context.overread= 0;
    s->parse_context.overread_index= 0;
    s->parse_context.index= 0;
    s->parse_context.last_index= 0;
    s->bitstream_buffer_size=0;
    s->pp_time=0;
}

/**
 * set qscale and update qscale dependent variables.
 */
void ff_set_qscale(MpegEncContext * s, int qscale)
{
    if (qscale < 1)
        qscale = 1;
    else if (qscale > 31)
        qscale = 31;

    s->qscale = qscale;
    s->chroma_qscale= s->chroma_qscale_table[qscale];

    s->y_dc_scale= s->y_dc_scale_table[ qscale ];
    s->c_dc_scale= s->c_dc_scale_table[ s->chroma_qscale ];
}

void ff_mpv_report_decode_progress(MpegEncContext *s)
{
    if (s->pict_type != AV_PICTURE_TYPE_B && !s->partitioned_frame && !s->er.error_occurred)
        ff_thread_report_progress(&s->current_picture_ptr->tf, s->mb_y, 0);
}<|MERGE_RESOLUTION|>--- conflicted
+++ resolved
@@ -58,16 +58,8 @@
 
     nCoeffs= s->block_last_index[n];
 
-<<<<<<< HEAD
     block[0] *= n < 4 ? s->y_dc_scale : s->c_dc_scale;
-    /* XXX: only mpeg1 */
-=======
-    if (n < 4)
-        block[0] = block[0] * s->y_dc_scale;
-    else
-        block[0] = block[0] * s->c_dc_scale;
     /* XXX: only MPEG-1 */
->>>>>>> 41ed7ab4
     quant_matrix = s->intra_matrix;
     for(i=1;i<=nCoeffs;i++) {
         int j= s->intra_scantable.permutated[i];
@@ -710,15 +702,11 @@
     c_size  = s->mb_stride * (s->mb_height + 1);
     yc_size = y_size + 2   * c_size;
 
-<<<<<<< HEAD
     if (s->mb_height & 1)
         yc_size += 2*s->b8_stride + 2*s->mb_stride;
 
-    FF_ALLOCZ_OR_GOTO(s->avctx, s->mb_index2xy, (s->mb_num + 1) * sizeof(int), fail); // error ressilience code looks cleaner with this
-=======
     FF_ALLOCZ_OR_GOTO(s->avctx, s->mb_index2xy, (s->mb_num + 1) * sizeof(int),
                       fail); // error resilience code looks cleaner with this
->>>>>>> 41ed7ab4
     for (y = 0; y < s->mb_height; y++)
         for (x = 0; x < s->mb_width; x++)
             s->mb_index2xy[x + y * s->mb_width] = x + y * s->mb_stride;
@@ -800,11 +788,7 @@
 
     /* init macroblock skip table */
     FF_ALLOCZ_OR_GOTO(s->avctx, s->mbskip_table, mb_array_size + 2, fail);
-<<<<<<< HEAD
-    // Note the + 1 is for a quicker mpeg4 slice_end detection
-=======
-    // Note the + 1 is for  a quicker MPEG-4 slice_end detection
->>>>>>> 41ed7ab4
+    // Note the + 1 is for a quicker MPEG-4 slice_end detection
 
     return ff_mpeg_er_init(s);
 fail:
