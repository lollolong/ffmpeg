--- conflicted
+++ resolved
@@ -1278,11 +1278,7 @@
                                                 frame->data[0], got_frame_ptr,
                                                 buf, frame_size)) < 0) {
             wavpack_decode_flush(avctx);
-<<<<<<< HEAD
-            return AVERROR_INVALIDDATA;
-=======
             return samplecount;
->>>>>>> 8c345581
         }
         s->block++;
         buf      += frame_size;
