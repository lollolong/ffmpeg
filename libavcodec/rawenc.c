/*
 * Raw Video Encoder
 * Copyright (c) 2001 Fabrice Bellard
 *
 * This file is part of FFmpeg.
 *
 * FFmpeg is free software; you can redistribute it and/or
 * modify it under the terms of the GNU Lesser General Public
 * License as published by the Free Software Foundation; either
 * version 2.1 of the License, or (at your option) any later version.
 *
 * FFmpeg is distributed in the hope that it will be useful,
 * but WITHOUT ANY WARRANTY; without even the implied warranty of
 * MERCHANTABILITY or FITNESS FOR A PARTICULAR PURPOSE.  See the GNU
 * Lesser General Public License for more details.
 *
 * You should have received a copy of the GNU Lesser General Public
 * License along with FFmpeg; if not, write to the Free Software
 * Foundation, Inc., 51 Franklin Street, Fifth Floor, Boston, MA 02110-1301 USA
 */

/**
 * @file
 * Raw Video Encoder
 */

#include "avcodec.h"
#include "raw.h"
#include "internal.h"
#include "libavutil/pixdesc.h"
#include "libavutil/intreadwrite.h"
#include "libavutil/internal.h"

static av_cold int raw_encode_init(AVCodecContext *avctx)
{
    const AVPixFmtDescriptor *desc = av_pix_fmt_desc_get(avctx->pix_fmt);

#if FF_API_CODED_FRAME
FF_DISABLE_DEPRECATION_WARNINGS
    avctx->coded_frame->pict_type = AV_PICTURE_TYPE_I;
<<<<<<< HEAD
=======
    avctx->coded_frame->key_frame = 1;
FF_ENABLE_DEPRECATION_WARNINGS
#endif
>>>>>>> 40cf1bba
    avctx->bits_per_coded_sample = av_get_bits_per_pixel(desc);
    if(!avctx->codec_tag)
        avctx->codec_tag = avcodec_pix_fmt_to_codec_tag(avctx->pix_fmt);
    return 0;
}

static int raw_encode(AVCodecContext *avctx, AVPacket *pkt,
                      const AVFrame *frame, int *got_packet)
{
    int ret = avpicture_get_size(avctx->pix_fmt, avctx->width, avctx->height);

    if (ret < 0)
        return ret;

    if ((ret = ff_alloc_packet(pkt, ret)) < 0)
        return ret;
    if ((ret = avpicture_layout((const AVPicture *)frame, avctx->pix_fmt, avctx->width,
                                avctx->height, pkt->data, pkt->size)) < 0)
        return ret;

    if(avctx->codec_tag == AV_RL32("yuv2") && ret > 0 &&
       avctx->pix_fmt   == AV_PIX_FMT_YUYV422) {
        int x;
        for(x = 1; x < avctx->height*avctx->width*2; x += 2)
            pkt->data[x] ^= 0x80;
    }
    pkt->flags |= AV_PKT_FLAG_KEY;
    *got_packet = 1;
    return 0;
}

AVCodec ff_rawvideo_encoder = {
    .name           = "rawvideo",
    .long_name      = NULL_IF_CONFIG_SMALL("raw video"),
    .type           = AVMEDIA_TYPE_VIDEO,
    .id             = AV_CODEC_ID_RAWVIDEO,
    .init           = raw_encode_init,
    .encode2        = raw_encode,
};<|MERGE_RESOLUTION|>--- conflicted
+++ resolved
@@ -38,12 +38,8 @@
 #if FF_API_CODED_FRAME
 FF_DISABLE_DEPRECATION_WARNINGS
     avctx->coded_frame->pict_type = AV_PICTURE_TYPE_I;
-<<<<<<< HEAD
-=======
-    avctx->coded_frame->key_frame = 1;
 FF_ENABLE_DEPRECATION_WARNINGS
 #endif
->>>>>>> 40cf1bba
     avctx->bits_per_coded_sample = av_get_bits_per_pixel(desc);
     if(!avctx->codec_tag)
         avctx->codec_tag = avcodec_pix_fmt_to_codec_tag(avctx->pix_fmt);
