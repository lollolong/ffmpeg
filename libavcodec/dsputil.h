--- conflicted
+++ resolved
@@ -46,13 +46,9 @@
 void ff_fdct248_islow_10(DCTELEM *data);
 
 void ff_j_rev_dct (DCTELEM *data);
-<<<<<<< HEAD
 void ff_j_rev_dct4 (DCTELEM *data);
 void ff_j_rev_dct2 (DCTELEM *data);
 void ff_j_rev_dct1 (DCTELEM *data);
-void ff_wmv2_idct_c(DCTELEM *data);
-=======
->>>>>>> e6bc38fd
 
 void ff_fdct_mmx(DCTELEM *block);
 void ff_fdct_mmxext(DCTELEM *block);
