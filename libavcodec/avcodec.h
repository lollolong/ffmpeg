/*
 * copyright (c) 2001 Fabrice Bellard
 *
 * This file is part of FFmpeg.
 *
 * FFmpeg is free software; you can redistribute it and/or
 * modify it under the terms of the GNU Lesser General Public
 * License as published by the Free Software Foundation; either
 * version 2.1 of the License, or (at your option) any later version.
 *
 * FFmpeg is distributed in the hope that it will be useful,
 * but WITHOUT ANY WARRANTY; without even the implied warranty of
 * MERCHANTABILITY or FITNESS FOR A PARTICULAR PURPOSE.  See the GNU
 * Lesser General Public License for more details.
 *
 * You should have received a copy of the GNU Lesser General Public
 * License along with FFmpeg; if not, write to the Free Software
 * Foundation, Inc., 51 Franklin Street, Fifth Floor, Boston, MA 02110-1301 USA
 */

#ifndef AVCODEC_AVCODEC_H
#define AVCODEC_AVCODEC_H

/**
 * @file
 * external API header
 */

#include <errno.h>
#include "libavutil/samplefmt.h"
#include "libavutil/avutil.h"
#include "libavutil/cpu.h"
#include "libavutil/dict.h"
#include "libavutil/log.h"
#include "libavutil/pixfmt.h"
#include "libavutil/rational.h"
#include "libavutil/audioconvert.h"

#include "libavcodec/version.h"
/**
 * @defgroup libavc Encoding/Decoding Library
 * @{
 *
 * @defgroup lavc_decoding Decoding
 * @{
 * @}
 *
 * @defgroup lavc_encoding Encoding
 * @{
 * @}
 *
 * @defgroup lavc_codec Codecs
 * @{
 * @defgroup lavc_codec_native Native Codecs
 * @{
 * @}
 * @defgroup lavc_codec_wrappers External library wrappers
 * @{
 * @}
 * @defgroup lavc_codec_hwaccel Hardware Accelerators bridge
 * @{
 * @}
 * @}
 * @defgroup lavc_internal Internal
 * @{
 * @}
 * @}
 *
 */


/**
 * Identify the syntax and semantics of the bitstream.
 * The principle is roughly:
 * Two decoders with the same ID can decode the same streams.
 * Two encoders with the same ID can encode compatible streams.
 * There may be slight deviations from the principle due to implementation
 * details.
 *
 * If you add a codec ID to this list, add it so that
 * 1. no value of a existing codec ID changes (that would break ABI),
 * 2. Give it a value which when taken as ASCII is recognized uniquely by a human as this specific codec.
 *    This ensures that 2 forks can independently add CodecIDs without producing conflicts.
 */
enum CodecID {
    CODEC_ID_NONE,

    /* video codecs */
    CODEC_ID_MPEG1VIDEO,
    CODEC_ID_MPEG2VIDEO, ///< preferred ID for MPEG-1/2 video decoding
    CODEC_ID_MPEG2VIDEO_XVMC,
    CODEC_ID_H261,
    CODEC_ID_H263,
    CODEC_ID_RV10,
    CODEC_ID_RV20,
    CODEC_ID_MJPEG,
    CODEC_ID_MJPEGB,
    CODEC_ID_LJPEG,
    CODEC_ID_SP5X,
    CODEC_ID_JPEGLS,
    CODEC_ID_MPEG4,
    CODEC_ID_RAWVIDEO,
    CODEC_ID_MSMPEG4V1,
    CODEC_ID_MSMPEG4V2,
    CODEC_ID_MSMPEG4V3,
    CODEC_ID_WMV1,
    CODEC_ID_WMV2,
    CODEC_ID_H263P,
    CODEC_ID_H263I,
    CODEC_ID_FLV1,
    CODEC_ID_SVQ1,
    CODEC_ID_SVQ3,
    CODEC_ID_DVVIDEO,
    CODEC_ID_HUFFYUV,
    CODEC_ID_CYUV,
    CODEC_ID_H264,
    CODEC_ID_INDEO3,
    CODEC_ID_VP3,
    CODEC_ID_THEORA,
    CODEC_ID_ASV1,
    CODEC_ID_ASV2,
    CODEC_ID_FFV1,
    CODEC_ID_4XM,
    CODEC_ID_VCR1,
    CODEC_ID_CLJR,
    CODEC_ID_MDEC,
    CODEC_ID_ROQ,
    CODEC_ID_INTERPLAY_VIDEO,
    CODEC_ID_XAN_WC3,
    CODEC_ID_XAN_WC4,
    CODEC_ID_RPZA,
    CODEC_ID_CINEPAK,
    CODEC_ID_WS_VQA,
    CODEC_ID_MSRLE,
    CODEC_ID_MSVIDEO1,
    CODEC_ID_IDCIN,
    CODEC_ID_8BPS,
    CODEC_ID_SMC,
    CODEC_ID_FLIC,
    CODEC_ID_TRUEMOTION1,
    CODEC_ID_VMDVIDEO,
    CODEC_ID_MSZH,
    CODEC_ID_ZLIB,
    CODEC_ID_QTRLE,
    CODEC_ID_SNOW,
    CODEC_ID_TSCC,
    CODEC_ID_ULTI,
    CODEC_ID_QDRAW,
    CODEC_ID_VIXL,
    CODEC_ID_QPEG,
    CODEC_ID_PNG,
    CODEC_ID_PPM,
    CODEC_ID_PBM,
    CODEC_ID_PGM,
    CODEC_ID_PGMYUV,
    CODEC_ID_PAM,
    CODEC_ID_FFVHUFF,
    CODEC_ID_RV30,
    CODEC_ID_RV40,
    CODEC_ID_VC1,
    CODEC_ID_WMV3,
    CODEC_ID_LOCO,
    CODEC_ID_WNV1,
    CODEC_ID_AASC,
    CODEC_ID_INDEO2,
    CODEC_ID_FRAPS,
    CODEC_ID_TRUEMOTION2,
    CODEC_ID_BMP,
    CODEC_ID_CSCD,
    CODEC_ID_MMVIDEO,
    CODEC_ID_ZMBV,
    CODEC_ID_AVS,
    CODEC_ID_SMACKVIDEO,
    CODEC_ID_NUV,
    CODEC_ID_KMVC,
    CODEC_ID_FLASHSV,
    CODEC_ID_CAVS,
    CODEC_ID_JPEG2000,
    CODEC_ID_VMNC,
    CODEC_ID_VP5,
    CODEC_ID_VP6,
    CODEC_ID_VP6F,
    CODEC_ID_TARGA,
    CODEC_ID_DSICINVIDEO,
    CODEC_ID_TIERTEXSEQVIDEO,
    CODEC_ID_TIFF,
    CODEC_ID_GIF,
    CODEC_ID_DXA,
    CODEC_ID_DNXHD,
    CODEC_ID_THP,
    CODEC_ID_SGI,
    CODEC_ID_C93,
    CODEC_ID_BETHSOFTVID,
    CODEC_ID_PTX,
    CODEC_ID_TXD,
    CODEC_ID_VP6A,
    CODEC_ID_AMV,
    CODEC_ID_VB,
    CODEC_ID_PCX,
    CODEC_ID_SUNRAST,
    CODEC_ID_INDEO4,
    CODEC_ID_INDEO5,
    CODEC_ID_MIMIC,
    CODEC_ID_RL2,
    CODEC_ID_ESCAPE124,
    CODEC_ID_DIRAC,
    CODEC_ID_BFI,
    CODEC_ID_CMV,
    CODEC_ID_MOTIONPIXELS,
    CODEC_ID_TGV,
    CODEC_ID_TGQ,
    CODEC_ID_TQI,
    CODEC_ID_AURA,
    CODEC_ID_AURA2,
    CODEC_ID_V210X,
    CODEC_ID_TMV,
    CODEC_ID_V210,
    CODEC_ID_DPX,
    CODEC_ID_MAD,
    CODEC_ID_FRWU,
    CODEC_ID_FLASHSV2,
    CODEC_ID_CDGRAPHICS,
    CODEC_ID_R210,
    CODEC_ID_ANM,
    CODEC_ID_BINKVIDEO,
    CODEC_ID_IFF_ILBM,
    CODEC_ID_IFF_BYTERUN1,
    CODEC_ID_KGV1,
    CODEC_ID_YOP,
    CODEC_ID_VP8,
    CODEC_ID_PICTOR,
    CODEC_ID_ANSI,
    CODEC_ID_A64_MULTI,
    CODEC_ID_A64_MULTI5,
    CODEC_ID_R10K,
    CODEC_ID_MXPEG,
    CODEC_ID_LAGARITH,
    CODEC_ID_PRORES,
    CODEC_ID_JV,
    CODEC_ID_DFA,
    CODEC_ID_WMV3IMAGE,
    CODEC_ID_VC1IMAGE,
    CODEC_ID_UTVIDEO,
    CODEC_ID_BMV_VIDEO,
    CODEC_ID_VBLE,
    CODEC_ID_DXTORY,
    CODEC_ID_V410,
    CODEC_ID_XWD,
    CODEC_ID_CDXL,
    CODEC_ID_XBM,
    CODEC_ID_ZEROCODEC,
<<<<<<< HEAD
    CODEC_ID_Y41P       = MKBETAG('Y','4','1','P'),
    CODEC_ID_ESCAPE130  = MKBETAG('E','1','3','0'),
    CODEC_ID_AVRP       = MKBETAG('A','V','R','P'),

    CODEC_ID_G2M        = MKBETAG( 0 ,'G','2','M'),
    CODEC_ID_AYUV       = MKBETAG('A','Y','U','V'),
    CODEC_ID_V308       = MKBETAG('V','3','0','8'),
    CODEC_ID_V408       = MKBETAG('V','4','0','8'),
    CODEC_ID_YUV4       = MKBETAG('Y','U','V','4'),
=======
>>>>>>> 18ba94c6

    /* various PCM "codecs" */
    CODEC_ID_FIRST_AUDIO = 0x10000,     ///< A dummy id pointing at the start of audio codecs
    CODEC_ID_PCM_S16LE = 0x10000,
    CODEC_ID_PCM_S16BE,
    CODEC_ID_PCM_U16LE,
    CODEC_ID_PCM_U16BE,
    CODEC_ID_PCM_S8,
    CODEC_ID_PCM_U8,
    CODEC_ID_PCM_MULAW,
    CODEC_ID_PCM_ALAW,
    CODEC_ID_PCM_S32LE,
    CODEC_ID_PCM_S32BE,
    CODEC_ID_PCM_U32LE,
    CODEC_ID_PCM_U32BE,
    CODEC_ID_PCM_S24LE,
    CODEC_ID_PCM_S24BE,
    CODEC_ID_PCM_U24LE,
    CODEC_ID_PCM_U24BE,
    CODEC_ID_PCM_S24DAUD,
    CODEC_ID_PCM_ZORK,
    CODEC_ID_PCM_S16LE_PLANAR,
    CODEC_ID_PCM_DVD,
    CODEC_ID_PCM_F32BE,
    CODEC_ID_PCM_F32LE,
    CODEC_ID_PCM_F64BE,
    CODEC_ID_PCM_F64LE,
    CODEC_ID_PCM_BLURAY,
    CODEC_ID_PCM_LXF,
    CODEC_ID_S302M,
    CODEC_ID_PCM_S8_PLANAR,

    /* various ADPCM codecs */
    CODEC_ID_ADPCM_IMA_QT = 0x11000,
    CODEC_ID_ADPCM_IMA_WAV,
    CODEC_ID_ADPCM_IMA_DK3,
    CODEC_ID_ADPCM_IMA_DK4,
    CODEC_ID_ADPCM_IMA_WS,
    CODEC_ID_ADPCM_IMA_SMJPEG,
    CODEC_ID_ADPCM_MS,
    CODEC_ID_ADPCM_4XM,
    CODEC_ID_ADPCM_XA,
    CODEC_ID_ADPCM_ADX,
    CODEC_ID_ADPCM_EA,
    CODEC_ID_ADPCM_G726,
    CODEC_ID_ADPCM_CT,
    CODEC_ID_ADPCM_SWF,
    CODEC_ID_ADPCM_YAMAHA,
    CODEC_ID_ADPCM_SBPRO_4,
    CODEC_ID_ADPCM_SBPRO_3,
    CODEC_ID_ADPCM_SBPRO_2,
    CODEC_ID_ADPCM_THP,
    CODEC_ID_ADPCM_IMA_AMV,
    CODEC_ID_ADPCM_EA_R1,
    CODEC_ID_ADPCM_EA_R3,
    CODEC_ID_ADPCM_EA_R2,
    CODEC_ID_ADPCM_IMA_EA_SEAD,
    CODEC_ID_ADPCM_IMA_EA_EACS,
    CODEC_ID_ADPCM_EA_XAS,
    CODEC_ID_ADPCM_EA_MAXIS_XA,
    CODEC_ID_ADPCM_IMA_ISS,
    CODEC_ID_ADPCM_G722,
    CODEC_ID_ADPCM_IMA_APC,

    /* AMR */
    CODEC_ID_AMR_NB = 0x12000,
    CODEC_ID_AMR_WB,

    /* RealAudio codecs*/
    CODEC_ID_RA_144 = 0x13000,
    CODEC_ID_RA_288,

    /* various DPCM codecs */
    CODEC_ID_ROQ_DPCM = 0x14000,
    CODEC_ID_INTERPLAY_DPCM,
    CODEC_ID_XAN_DPCM,
    CODEC_ID_SOL_DPCM,

    /* audio codecs */
    CODEC_ID_MP2 = 0x15000,
    CODEC_ID_MP3, ///< preferred ID for decoding MPEG audio layer 1, 2 or 3
    CODEC_ID_AAC,
    CODEC_ID_AC3,
    CODEC_ID_DTS,
    CODEC_ID_VORBIS,
    CODEC_ID_DVAUDIO,
    CODEC_ID_WMAV1,
    CODEC_ID_WMAV2,
    CODEC_ID_MACE3,
    CODEC_ID_MACE6,
    CODEC_ID_VMDAUDIO,
    CODEC_ID_FLAC,
    CODEC_ID_MP3ADU,
    CODEC_ID_MP3ON4,
    CODEC_ID_SHORTEN,
    CODEC_ID_ALAC,
    CODEC_ID_WESTWOOD_SND1,
    CODEC_ID_GSM, ///< as in Berlin toast format
    CODEC_ID_QDM2,
    CODEC_ID_COOK,
    CODEC_ID_TRUESPEECH,
    CODEC_ID_TTA,
    CODEC_ID_SMACKAUDIO,
    CODEC_ID_QCELP,
    CODEC_ID_WAVPACK,
    CODEC_ID_DSICINAUDIO,
    CODEC_ID_IMC,
    CODEC_ID_MUSEPACK7,
    CODEC_ID_MLP,
    CODEC_ID_GSM_MS, /* as found in WAV */
    CODEC_ID_ATRAC3,
    CODEC_ID_VOXWARE,
    CODEC_ID_APE,
    CODEC_ID_NELLYMOSER,
    CODEC_ID_MUSEPACK8,
    CODEC_ID_SPEEX,
    CODEC_ID_WMAVOICE,
    CODEC_ID_WMAPRO,
    CODEC_ID_WMALOSSLESS,
    CODEC_ID_ATRAC3P,
    CODEC_ID_EAC3,
    CODEC_ID_SIPR,
    CODEC_ID_MP1,
    CODEC_ID_TWINVQ,
    CODEC_ID_TRUEHD,
    CODEC_ID_MP4ALS,
    CODEC_ID_ATRAC1,
    CODEC_ID_BINKAUDIO_RDFT,
    CODEC_ID_BINKAUDIO_DCT,
    CODEC_ID_AAC_LATM,
    CODEC_ID_QDMC,
    CODEC_ID_CELT,
    CODEC_ID_G723_1,
    CODEC_ID_G729,
    CODEC_ID_8SVX_EXP,
    CODEC_ID_8SVX_FIB,
    CODEC_ID_BMV_AUDIO,
<<<<<<< HEAD
    CODEC_ID_FFWAVESYNTH = MKBETAG('F','F','W','S'),
    CODEC_ID_8SVX_RAW   = MKBETAG('8','S','V','X'),
    CODEC_ID_SONIC       = MKBETAG('S','O','N','C'),
    CODEC_ID_SONIC_LS    = MKBETAG('S','O','N','L'),
=======
    CODEC_ID_RALF,
>>>>>>> 18ba94c6

    /* subtitle codecs */
    CODEC_ID_FIRST_SUBTITLE = 0x17000,          ///< A dummy ID pointing at the start of subtitle codecs.
    CODEC_ID_DVD_SUBTITLE = 0x17000,
    CODEC_ID_DVB_SUBTITLE,
    CODEC_ID_TEXT,  ///< raw UTF-8 text
    CODEC_ID_XSUB,
    CODEC_ID_SSA,
    CODEC_ID_MOV_TEXT,
    CODEC_ID_HDMV_PGS_SUBTITLE,
    CODEC_ID_DVB_TELETEXT,
    CODEC_ID_SRT,
    CODEC_ID_MICRODVD   = MKBETAG('m','D','V','D'),

    /* other specific kind of codecs (generally used for attachments) */
    CODEC_ID_FIRST_UNKNOWN = 0x18000,           ///< A dummy ID pointing at the start of various fake codecs.
    CODEC_ID_TTF = 0x18000,
    CODEC_ID_BINTEXT    = MKBETAG('B','T','X','T'),
    CODEC_ID_XBIN       = MKBETAG('X','B','I','N'),
    CODEC_ID_IDF        = MKBETAG( 0 ,'I','D','F'),

    CODEC_ID_PROBE = 0x19000, ///< codec_id is not known (like CODEC_ID_NONE) but lavf should attempt to identify it

    CODEC_ID_MPEG2TS = 0x20000, /**< _FAKE_ codec to indicate a raw MPEG-2 TS
                                * stream (only used by libavformat) */
    CODEC_ID_MPEG4SYSTEMS = 0x20001, /**< _FAKE_ codec to indicate a MPEG-4 Systems
                                * stream (only used by libavformat) */
    CODEC_ID_FFMETADATA = 0x21000,   ///< Dummy codec for streams containing only metadata information.
};

#if FF_API_OLD_DECODE_AUDIO
/* in bytes */
#define AVCODEC_MAX_AUDIO_FRAME_SIZE 192000 // 1 second of 48khz 32bit audio
#endif

/**
 * Required number of additionally allocated bytes at the end of the input bitstream for decoding.
 * This is mainly needed because some optimized bitstream readers read
 * 32 or 64 bit at once and could read over the end.<br>
 * Note: If the first 23 bits of the additional bytes are not 0, then damaged
 * MPEG bitstreams could cause overread and segfault.
 */
#define FF_INPUT_BUFFER_PADDING_SIZE 16

/**
 * minimum encoding buffer size
 * Used to avoid some checks during header writing.
 */
#define FF_MIN_BUFFER_SIZE 16384


/**
 * motion estimation type.
 */
enum Motion_Est_ID {
    ME_ZERO = 1,    ///< no search, that is use 0,0 vector whenever one is needed
    ME_FULL,
    ME_LOG,
    ME_PHODS,
    ME_EPZS,        ///< enhanced predictive zonal search
    ME_X1,          ///< reserved for experiments
    ME_HEX,         ///< hexagon based search
    ME_UMH,         ///< uneven multi-hexagon search
    ME_ITER,        ///< iterative search
    ME_TESA,        ///< transformed exhaustive search algorithm
};

enum AVDiscard{
    /* We leave some space between them for extensions (drop some
     * keyframes for intra-only or drop just some bidir frames). */
    AVDISCARD_NONE   =-16, ///< discard nothing
    AVDISCARD_DEFAULT=  0, ///< discard useless packets like 0 size packets in avi
    AVDISCARD_NONREF =  8, ///< discard all non reference
    AVDISCARD_BIDIR  = 16, ///< discard all bidirectional frames
    AVDISCARD_NONKEY = 32, ///< discard all frames except keyframes
    AVDISCARD_ALL    = 48, ///< discard all
};

enum AVColorPrimaries{
    AVCOL_PRI_BT709      =1, ///< also ITU-R BT1361 / IEC 61966-2-4 / SMPTE RP177 Annex B
    AVCOL_PRI_UNSPECIFIED=2,
    AVCOL_PRI_BT470M     =4,
    AVCOL_PRI_BT470BG    =5, ///< also ITU-R BT601-6 625 / ITU-R BT1358 625 / ITU-R BT1700 625 PAL & SECAM
    AVCOL_PRI_SMPTE170M  =6, ///< also ITU-R BT601-6 525 / ITU-R BT1358 525 / ITU-R BT1700 NTSC
    AVCOL_PRI_SMPTE240M  =7, ///< functionally identical to above
    AVCOL_PRI_FILM       =8,
    AVCOL_PRI_NB           , ///< Not part of ABI
};

enum AVColorTransferCharacteristic{
    AVCOL_TRC_BT709      =1, ///< also ITU-R BT1361
    AVCOL_TRC_UNSPECIFIED=2,
    AVCOL_TRC_GAMMA22    =4, ///< also ITU-R BT470M / ITU-R BT1700 625 PAL & SECAM
    AVCOL_TRC_GAMMA28    =5, ///< also ITU-R BT470BG
    AVCOL_TRC_SMPTE240M  =7,
    AVCOL_TRC_NB           , ///< Not part of ABI
};

enum AVColorSpace{
    AVCOL_SPC_RGB        =0,
    AVCOL_SPC_BT709      =1, ///< also ITU-R BT1361 / IEC 61966-2-4 xvYCC709 / SMPTE RP177 Annex B
    AVCOL_SPC_UNSPECIFIED=2,
    AVCOL_SPC_FCC        =4,
    AVCOL_SPC_BT470BG    =5, ///< also ITU-R BT601-6 625 / ITU-R BT1358 625 / ITU-R BT1700 625 PAL & SECAM / IEC 61966-2-4 xvYCC601
    AVCOL_SPC_SMPTE170M  =6, ///< also ITU-R BT601-6 525 / ITU-R BT1358 525 / ITU-R BT1700 NTSC / functionally identical to above
    AVCOL_SPC_SMPTE240M  =7,
    AVCOL_SPC_YCGCO      =8,
    AVCOL_SPC_NB           , ///< Not part of ABI
};

enum AVColorRange{
    AVCOL_RANGE_UNSPECIFIED=0,
    AVCOL_RANGE_MPEG       =1, ///< the normal 219*2^(n-8) "MPEG" YUV ranges
    AVCOL_RANGE_JPEG       =2, ///< the normal     2^n-1   "JPEG" YUV ranges
    AVCOL_RANGE_NB           , ///< Not part of ABI
};

/**
 *  X   X      3 4 X      X are luma samples,
 *             1 2        1-6 are possible chroma positions
 *  X   X      5 6 X      0 is undefined/unknown position
 */
enum AVChromaLocation{
    AVCHROMA_LOC_UNSPECIFIED=0,
    AVCHROMA_LOC_LEFT       =1, ///< mpeg2/4, h264 default
    AVCHROMA_LOC_CENTER     =2, ///< mpeg1, jpeg, h263
    AVCHROMA_LOC_TOPLEFT    =3, ///< DV
    AVCHROMA_LOC_TOP        =4,
    AVCHROMA_LOC_BOTTOMLEFT =5,
    AVCHROMA_LOC_BOTTOM     =6,
    AVCHROMA_LOC_NB           , ///< Not part of ABI
};

enum AVAudioServiceType {
    AV_AUDIO_SERVICE_TYPE_MAIN              = 0,
    AV_AUDIO_SERVICE_TYPE_EFFECTS           = 1,
    AV_AUDIO_SERVICE_TYPE_VISUALLY_IMPAIRED = 2,
    AV_AUDIO_SERVICE_TYPE_HEARING_IMPAIRED  = 3,
    AV_AUDIO_SERVICE_TYPE_DIALOGUE          = 4,
    AV_AUDIO_SERVICE_TYPE_COMMENTARY        = 5,
    AV_AUDIO_SERVICE_TYPE_EMERGENCY         = 6,
    AV_AUDIO_SERVICE_TYPE_VOICE_OVER        = 7,
    AV_AUDIO_SERVICE_TYPE_KARAOKE           = 8,
    AV_AUDIO_SERVICE_TYPE_NB                   , ///< Not part of ABI
};

typedef struct RcOverride{
    int start_frame;
    int end_frame;
    int qscale; // If this is 0 then quality_factor will be used instead.
    float quality_factor;
} RcOverride;

#define FF_MAX_B_FRAMES 16

/* encoding support
   These flags can be passed in AVCodecContext.flags before initialization.
   Note: Not everything is supported yet.
*/

#define CODEC_FLAG_QSCALE 0x0002  ///< Use fixed qscale.
#define CODEC_FLAG_4MV    0x0004  ///< 4 MV per MB allowed / advanced prediction for H.263.
#define CODEC_FLAG_QPEL   0x0010  ///< Use qpel MC.
#define CODEC_FLAG_GMC    0x0020  ///< Use GMC.
#define CODEC_FLAG_MV0    0x0040  ///< Always try a MB with MV=<0,0>.
/**
 * The parent program guarantees that the input for B-frames containing
 * streams is not written to for at least s->max_b_frames+1 frames, if
 * this is not set the input will be copied.
 */
#define CODEC_FLAG_INPUT_PRESERVED 0x0100
#define CODEC_FLAG_PASS1           0x0200   ///< Use internal 2pass ratecontrol in first pass mode.
#define CODEC_FLAG_PASS2           0x0400   ///< Use internal 2pass ratecontrol in second pass mode.
#define CODEC_FLAG_GRAY            0x2000   ///< Only decode/encode grayscale.
#define CODEC_FLAG_EMU_EDGE        0x4000   ///< Don't draw edges.
#define CODEC_FLAG_PSNR            0x8000   ///< error[?] variables will be set during encoding.
#define CODEC_FLAG_TRUNCATED       0x00010000 /** Input bitstream might be truncated at a random
                                                  location instead of only at frame boundaries. */
#define CODEC_FLAG_NORMALIZE_AQP  0x00020000 ///< Normalize adaptive quantization.
#define CODEC_FLAG_INTERLACED_DCT 0x00040000 ///< Use interlaced DCT.
#define CODEC_FLAG_LOW_DELAY      0x00080000 ///< Force low delay.
#define CODEC_FLAG_GLOBAL_HEADER  0x00400000 ///< Place global headers in extradata instead of every keyframe.
#define CODEC_FLAG_BITEXACT       0x00800000 ///< Use only bitexact stuff (except (I)DCT).
/* Fx : Flag for h263+ extra options */
#define CODEC_FLAG_AC_PRED        0x01000000 ///< H.263 advanced intra coding / MPEG-4 AC prediction
#define CODEC_FLAG_LOOP_FILTER    0x00000800 ///< loop filter
#define CODEC_FLAG_INTERLACED_ME  0x20000000 ///< interlaced motion estimation
#define CODEC_FLAG_CLOSED_GOP     0x80000000
#define CODEC_FLAG2_FAST          0x00000001 ///< Allow non spec compliant speedup tricks.
#define CODEC_FLAG2_NO_OUTPUT     0x00000004 ///< Skip bitstream encoding.
#define CODEC_FLAG2_LOCAL_HEADER  0x00000008 ///< Place global headers at every keyframe instead of in extradata.
#define CODEC_FLAG2_DROP_FRAME_TIMECODE 0x00002000 ///< timecode is in drop frame format. DEPRECATED!!!!
#if FF_API_MPV_GLOBAL_OPTS
#define CODEC_FLAG_CBP_RD         0x04000000 ///< Use rate distortion optimization for cbp.
#define CODEC_FLAG_QP_RD          0x08000000 ///< Use rate distortion optimization for qp selectioon.
#define CODEC_FLAG2_STRICT_GOP    0x00000002 ///< Strictly enforce GOP size.
#define CODEC_FLAG2_SKIP_RD       0x00004000 ///< RD optimal MB level residual skipping
#endif
#define CODEC_FLAG2_CHUNKS        0x00008000 ///< Input bitstream might be truncated at a packet boundaries instead of only at frame boundaries.
#define CODEC_FLAG2_SHOW_ALL      0x00400000 ///< Show all frames before the first keyframe

/* Unsupported options :
 *              Syntax Arithmetic coding (SAC)
 *              Reference Picture Selection
 *              Independent Segment Decoding */
/* /Fx */
/* codec capabilities */

#define CODEC_CAP_DRAW_HORIZ_BAND 0x0001 ///< Decoder can use draw_horiz_band callback.
/**
 * Codec uses get_buffer() for allocating buffers and supports custom allocators.
 * If not set, it might not use get_buffer() at all or use operations that
 * assume the buffer was allocated by avcodec_default_get_buffer.
 */
#define CODEC_CAP_DR1             0x0002
#define CODEC_CAP_TRUNCATED       0x0008
/* Codec can export data for HW decoding (XvMC). */
#define CODEC_CAP_HWACCEL         0x0010
/**
 * Encoder or decoder requires flushing with NULL input at the end in order to
 * give the complete and correct output.
 *
 * NOTE: If this flag is not set, the codec is guaranteed to never be fed with
 *       with NULL data. The user can still send NULL data to the public encode
 *       or decode function, but libavcodec will not pass it along to the codec
 *       unless this flag is set.
 *
 * Decoders:
 * The decoder has a non-zero delay and needs to be fed with avpkt->data=NULL,
 * avpkt->size=0 at the end to get the delayed data until the decoder no longer
 * returns frames.
 *
 * Encoders:
 * The encoder needs to be fed with NULL data at the end of encoding until the
 * encoder no longer returns data.
 *
 * NOTE: For encoders implementing the AVCodec.encode2() function, setting this
 *       flag also means that the encoder must set the pts and duration for
 *       each output packet. If this flag is not set, the pts and duration will
 *       be determined by libavcodec from the input frame.
 */
#define CODEC_CAP_DELAY           0x0020
/**
 * Codec can be fed a final frame with a smaller size.
 * This can be used to prevent truncation of the last audio samples.
 */
#define CODEC_CAP_SMALL_LAST_FRAME 0x0040
/**
 * Codec can export data for HW decoding (VDPAU).
 */
#define CODEC_CAP_HWACCEL_VDPAU    0x0080
/**
 * Codec can output multiple frames per AVPacket
 * Normally demuxers return one frame at a time, demuxers which do not do
 * are connected to a parser to split what they return into proper frames.
 * This flag is reserved to the very rare category of codecs which have a
 * bitstream that cannot be split into frames without timeconsuming
 * operations like full decoding. Demuxers carring such bitstreams thus
 * may return multiple frames in a packet. This has many disadvantages like
 * prohibiting stream copy in many cases thus it should only be considered
 * as a last resort.
 */
#define CODEC_CAP_SUBFRAMES        0x0100
/**
 * Codec is experimental and is thus avoided in favor of non experimental
 * encoders
 */
#define CODEC_CAP_EXPERIMENTAL     0x0200
/**
 * Codec should fill in channel configuration and samplerate instead of container
 */
#define CODEC_CAP_CHANNEL_CONF     0x0400

/**
 * Codec is able to deal with negative linesizes
 */
#define CODEC_CAP_NEG_LINESIZES    0x0800

/**
 * Codec supports frame-level multithreading.
 */
#define CODEC_CAP_FRAME_THREADS    0x1000
/**
 * Codec supports slice-based (or partition-based) multithreading.
 */
#define CODEC_CAP_SLICE_THREADS    0x2000
/**
 * Codec supports changed parameters at any point.
 */
#define CODEC_CAP_PARAM_CHANGE     0x4000
/**
 * Codec supports avctx->thread_count == 0 (auto).
 */
#define CODEC_CAP_AUTO_THREADS     0x8000
/**
 * Audio encoder supports receiving a different number of samples in each call.
 */
#define CODEC_CAP_VARIABLE_FRAME_SIZE 0x10000
/**
 * Codec is lossless.
 */
#define CODEC_CAP_LOSSLESS         0x80000000

//The following defines may change, don't expect compatibility if you use them.
#define MB_TYPE_INTRA4x4   0x0001
#define MB_TYPE_INTRA16x16 0x0002 //FIXME H.264-specific
#define MB_TYPE_INTRA_PCM  0x0004 //FIXME H.264-specific
#define MB_TYPE_16x16      0x0008
#define MB_TYPE_16x8       0x0010
#define MB_TYPE_8x16       0x0020
#define MB_TYPE_8x8        0x0040
#define MB_TYPE_INTERLACED 0x0080
#define MB_TYPE_DIRECT2    0x0100 //FIXME
#define MB_TYPE_ACPRED     0x0200
#define MB_TYPE_GMC        0x0400
#define MB_TYPE_SKIP       0x0800
#define MB_TYPE_P0L0       0x1000
#define MB_TYPE_P1L0       0x2000
#define MB_TYPE_P0L1       0x4000
#define MB_TYPE_P1L1       0x8000
#define MB_TYPE_L0         (MB_TYPE_P0L0 | MB_TYPE_P1L0)
#define MB_TYPE_L1         (MB_TYPE_P0L1 | MB_TYPE_P1L1)
#define MB_TYPE_L0L1       (MB_TYPE_L0   | MB_TYPE_L1)
#define MB_TYPE_QUANT      0x00010000
#define MB_TYPE_CBP        0x00020000
//Note bits 24-31 are reserved for codec specific use (h264 ref0, mpeg1 0mv, ...)

/**
 * Pan Scan area.
 * This specifies the area which should be displayed.
 * Note there may be multiple such areas for one frame.
 */
typedef struct AVPanScan{
    /**
     * id
     * - encoding: Set by user.
     * - decoding: Set by libavcodec.
     */
    int id;

    /**
     * width and height in 1/16 pel
     * - encoding: Set by user.
     * - decoding: Set by libavcodec.
     */
    int width;
    int height;

    /**
     * position of the top left corner in 1/16 pel for up to 3 fields/frames
     * - encoding: Set by user.
     * - decoding: Set by libavcodec.
     */
    int16_t position[3][2];
}AVPanScan;

#define FF_QSCALE_TYPE_MPEG1 0
#define FF_QSCALE_TYPE_MPEG2 1
#define FF_QSCALE_TYPE_H264  2
#define FF_QSCALE_TYPE_VP56  3

#define FF_BUFFER_TYPE_INTERNAL 1
#define FF_BUFFER_TYPE_USER     2 ///< direct rendering buffers (image is (de)allocated by user)
#define FF_BUFFER_TYPE_SHARED   4 ///< Buffer from somewhere else; don't deallocate image (data/base), all other tables are not shared.
#define FF_BUFFER_TYPE_COPY     8 ///< Just a (modified) copy of some other buffer, don't deallocate anything.

#define FF_BUFFER_HINTS_VALID    0x01 // Buffer hints value is meaningful (if 0 ignore).
#define FF_BUFFER_HINTS_READABLE 0x02 // Codec will read from buffer.
#define FF_BUFFER_HINTS_PRESERVE 0x04 // User must not alter buffer content.
#define FF_BUFFER_HINTS_REUSABLE 0x08 // Codec will reuse the buffer (update).

enum AVPacketSideDataType {
    AV_PKT_DATA_PALETTE,
    AV_PKT_DATA_NEW_EXTRADATA,
    AV_PKT_DATA_PARAM_CHANGE,
    AV_PKT_DATA_H263_MB_INFO,
};

typedef struct AVPacket {
    /**
     * Presentation timestamp in AVStream->time_base units; the time at which
     * the decompressed packet will be presented to the user.
     * Can be AV_NOPTS_VALUE if it is not stored in the file.
     * pts MUST be larger or equal to dts as presentation cannot happen before
     * decompression, unless one wants to view hex dumps. Some formats misuse
     * the terms dts and pts/cts to mean something different. Such timestamps
     * must be converted to true pts/dts before they are stored in AVPacket.
     */
    int64_t pts;
    /**
     * Decompression timestamp in AVStream->time_base units; the time at which
     * the packet is decompressed.
     * Can be AV_NOPTS_VALUE if it is not stored in the file.
     */
    int64_t dts;
    uint8_t *data;
    int   size;
    int   stream_index;
    /**
     * A combination of AV_PKT_FLAG values
     */
    int   flags;
    /**
     * Additional packet data that can be provided by the container.
     * Packet can contain several types of side information.
     */
    struct {
        uint8_t *data;
        int      size;
        enum AVPacketSideDataType type;
    } *side_data;
    int side_data_elems;

    /**
     * Duration of this packet in AVStream->time_base units, 0 if unknown.
     * Equals next_pts - this_pts in presentation order.
     */
    int   duration;
    void  (*destruct)(struct AVPacket *);
    void  *priv;
    int64_t pos;                            ///< byte position in stream, -1 if unknown

    /**
     * Time difference in AVStream->time_base units from the pts of this
     * packet to the point at which the output from the decoder has converged
     * independent from the availability of previous frames. That is, the
     * frames are virtually identical no matter if decoding started from
     * the very first frame or from this keyframe.
     * Is AV_NOPTS_VALUE if unknown.
     * This field is not the display duration of the current packet.
     * This field has no meaning if the packet does not have AV_PKT_FLAG_KEY
     * set.
     *
     * The purpose of this field is to allow seeking in streams that have no
     * keyframes in the conventional sense. It corresponds to the
     * recovery point SEI in H.264 and match_time_delta in NUT. It is also
     * essential for some types of subtitle streams to ensure that all
     * subtitles are correctly displayed after seeking.
     */
    int64_t convergence_duration;
} AVPacket;
#define AV_PKT_FLAG_KEY     0x0001 ///< The packet contains a keyframe
#define AV_PKT_FLAG_CORRUPT 0x0002 ///< The packet content is corrupted

/**
 * An AV_PKT_DATA_PARAM_CHANGE side data packet is laid out as follows:
 * u32le param_flags
 * if (param_flags & AV_SIDE_DATA_PARAM_CHANGE_CHANNEL_COUNT)
 *     s32le channel_count
 * if (param_flags & AV_SIDE_DATA_PARAM_CHANGE_CHANNEL_LAYOUT)
 *     u64le channel_layout
 * if (param_flags & AV_SIDE_DATA_PARAM_CHANGE_SAMPLE_RATE)
 *     s32le sample_rate
 * if (param_flags & AV_SIDE_DATA_PARAM_CHANGE_DIMENSIONS)
 *     s32le width
 *     s32le height
 */

/**
 * An AV_PKT_DATA_H263_MB_INFO side data packet contains a number of
 * structures with info about macroblocks relevant to splitting the
 * packet into smaller packets on macroblock edges (e.g. as for RFC 2190).
 * That is, it does not necessarily contain info about all macroblocks,
 * as long as the distance between macroblocks in the info is smaller
 * than the target payload size.
 * Each MB info structure is 12 bytes, and is laid out as follows:
 * u32le bit offset from the start of the packet
 * u8    current quantizer at the start of the macroblock
 * u8    GOB number
 * u16le macroblock address within the GOB
 * u8    horizontal MV predictor
 * u8    vertical MV predictor
 * u8    horizontal MV predictor for block number 3
 * u8    vertical MV predictor for block number 3
 */

enum AVSideDataParamChangeFlags {
    AV_SIDE_DATA_PARAM_CHANGE_CHANNEL_COUNT  = 0x0001,
    AV_SIDE_DATA_PARAM_CHANGE_CHANNEL_LAYOUT = 0x0002,
    AV_SIDE_DATA_PARAM_CHANGE_SAMPLE_RATE    = 0x0004,
    AV_SIDE_DATA_PARAM_CHANGE_DIMENSIONS     = 0x0008,
};

/**
 * Audio Video Frame.
 * New fields can be added to the end of AVFRAME with minor version
 * bumps. Similarly fields that are marked as to be only accessed by
 * av_opt_ptr() can be reordered. This allows 2 forks to add fields
 * without breaking compatibility with each other.
 * Removal, reordering and changes in the remaining cases require
 * a major version bump.
 * sizeof(AVFrame) must not be used outside libavcodec.
 */
typedef struct AVFrame {
#define AV_NUM_DATA_POINTERS 8
    /**
     * pointer to the picture/channel planes.
     * This might be different from the first allocated byte
     * - encoding: Set by user
     * - decoding: set by AVCodecContext.get_buffer()
     */
    uint8_t *data[AV_NUM_DATA_POINTERS];

    /**
     * Size, in bytes, of the data for each picture/channel plane.
     *
     * For audio, only linesize[0] may be set. For planar audio, each channel
     * plane must be the same size.
     *
     * - encoding: Set by user
     * - decoding: set by AVCodecContext.get_buffer()
     */
    int linesize[AV_NUM_DATA_POINTERS];

    /**
     * pointers to the data planes/channels.
     *
     * For video, this should simply point to data[].
     *
     * For planar audio, each channel has a separate data pointer, and
     * linesize[0] contains the size of each channel buffer.
     * For packed audio, there is just one data pointer, and linesize[0]
     * contains the total size of the buffer for all channels.
     *
     * Note: Both data and extended_data will always be set by get_buffer(),
     * but for planar audio with more channels that can fit in data,
     * extended_data must be used by the decoder in order to access all
     * channels.
     *
     * encoding: unused
     * decoding: set by AVCodecContext.get_buffer()
     */
    uint8_t **extended_data;

    /**
     * width and height of the video frame
     * - encoding: unused
     * - decoding: Read by user.
     */
    int width, height;

    /**
     * number of audio samples (per channel) described by this frame
     * - encoding: Set by user
     * - decoding: Set by libavcodec
     */
    int nb_samples;

    /**
     * format of the frame, -1 if unknown or unset
     * Values correspond to enum PixelFormat for video frames,
     * enum AVSampleFormat for audio)
     * - encoding: unused
     * - decoding: Read by user.
     */
    int format;

    /**
     * 1 -> keyframe, 0-> not
     * - encoding: Set by libavcodec.
     * - decoding: Set by libavcodec.
     */
    int key_frame;

    /**
     * Picture type of the frame, see ?_TYPE below.
     * - encoding: Set by libavcodec. for coded_picture (and set by user for input).
     * - decoding: Set by libavcodec.
     */
    enum AVPictureType pict_type;

    /**
     * pointer to the first allocated byte of the picture. Can be used in get_buffer/release_buffer.
     * This isn't used by libavcodec unless the default get/release_buffer() is used.
     * - encoding:
     * - decoding:
     */
    uint8_t *base[AV_NUM_DATA_POINTERS];

    /**
     * sample aspect ratio for the video frame, 0/1 if unknown\unspecified
     * - encoding: unused
     * - decoding: Read by user.
     */
    AVRational sample_aspect_ratio;

    /**
     * presentation timestamp in time_base units (time when frame should be shown to user)
     * If AV_NOPTS_VALUE then frame_rate = 1/time_base will be assumed.
     * - encoding: MUST be set by user.
     * - decoding: Set by libavcodec.
     */
    int64_t pts;

    /**
     * reordered pts from the last AVPacket that has been input into the decoder
     * - encoding: unused
     * - decoding: Read by user.
     */
    int64_t pkt_pts;

    /**
     * dts from the last AVPacket that has been input into the decoder
     * - encoding: unused
     * - decoding: Read by user.
     */
    int64_t pkt_dts;

    /**
     * picture number in bitstream order
     * - encoding: set by
     * - decoding: Set by libavcodec.
     */
    int coded_picture_number;
    /**
     * picture number in display order
     * - encoding: set by
     * - decoding: Set by libavcodec.
     */
    int display_picture_number;

    /**
     * quality (between 1 (good) and FF_LAMBDA_MAX (bad))
     * - encoding: Set by libavcodec. for coded_picture (and set by user for input).
     * - decoding: Set by libavcodec.
     */
    int quality;

    /**
     * is this picture used as reference
     * The values for this are the same as the MpegEncContext.picture_structure
     * variable, that is 1->top field, 2->bottom field, 3->frame/both fields.
     * Set to 4 for delayed, non-reference frames.
     * - encoding: unused
     * - decoding: Set by libavcodec. (before get_buffer() call)).
     */
    int reference;

    /**
     * QP table
     * - encoding: unused
     * - decoding: Set by libavcodec.
     */
    int8_t *qscale_table;
    /**
     * QP store stride
     * - encoding: unused
     * - decoding: Set by libavcodec.
     */
    int qstride;

    /**
     *
     */
    int qscale_type;

    /**
     * mbskip_table[mb]>=1 if MB didn't change
     * stride= mb_width = (width+15)>>4
     * - encoding: unused
     * - decoding: Set by libavcodec.
     */
    uint8_t *mbskip_table;

    /**
     * motion vector table
     * @code
     * example:
     * int mv_sample_log2= 4 - motion_subsample_log2;
     * int mb_width= (width+15)>>4;
     * int mv_stride= (mb_width << mv_sample_log2) + 1;
     * motion_val[direction][x + y*mv_stride][0->mv_x, 1->mv_y];
     * @endcode
     * - encoding: Set by user.
     * - decoding: Set by libavcodec.
     */
    int16_t (*motion_val[2])[2];

    /**
     * macroblock type table
     * mb_type_base + mb_width + 2
     * - encoding: Set by user.
     * - decoding: Set by libavcodec.
     */
    uint32_t *mb_type;

    /**
     * DCT coefficients
     * - encoding: unused
     * - decoding: Set by libavcodec.
     */
    short *dct_coeff;

    /**
     * motion reference frame index
     * the order in which these are stored can depend on the codec.
     * - encoding: Set by user.
     * - decoding: Set by libavcodec.
     */
    int8_t *ref_index[2];

    /**
     * for some private data of the user
     * - encoding: unused
     * - decoding: Set by user.
     */
    void *opaque;

    /**
     * error
     * - encoding: Set by libavcodec. if flags&CODEC_FLAG_PSNR.
     * - decoding: unused
     */
    uint64_t error[AV_NUM_DATA_POINTERS];

    /**
     * type of the buffer (to keep track of who has to deallocate data[*])
     * - encoding: Set by the one who allocates it.
     * - decoding: Set by the one who allocates it.
     * Note: User allocated (direct rendering) & internal buffers cannot coexist currently.
     */
    int type;

    /**
     * When decoding, this signals how much the picture must be delayed.
     * extra_delay = repeat_pict / (2*fps)
     * - encoding: unused
     * - decoding: Set by libavcodec.
     */
    int repeat_pict;

    /**
     * The content of the picture is interlaced.
     * - encoding: Set by user.
     * - decoding: Set by libavcodec. (default 0)
     */
    int interlaced_frame;

    /**
     * If the content is interlaced, is top field displayed first.
     * - encoding: Set by user.
     * - decoding: Set by libavcodec.
     */
    int top_field_first;

    /**
     * Tell user application that palette has changed from previous frame.
     * - encoding: ??? (no palette-enabled encoder yet)
     * - decoding: Set by libavcodec. (default 0).
     */
    int palette_has_changed;

    /**
     * codec suggestion on buffer type if != 0
     * - encoding: unused
     * - decoding: Set by libavcodec. (before get_buffer() call)).
     */
    int buffer_hints;

    /**
     * Pan scan.
     * - encoding: Set by user.
     * - decoding: Set by libavcodec.
     */
    AVPanScan *pan_scan;

    /**
     * reordered opaque 64bit (generally an integer or a double precision float
     * PTS but can be anything).
     * The user sets AVCodecContext.reordered_opaque to represent the input at
     * that time,
     * the decoder reorders values as needed and sets AVFrame.reordered_opaque
     * to exactly one of the values provided by the user through AVCodecContext.reordered_opaque
     * @deprecated in favor of pkt_pts
     * - encoding: unused
     * - decoding: Read by user.
     */
    int64_t reordered_opaque;

    /**
     * hardware accelerator private data (FFmpeg-allocated)
     * - encoding: unused
     * - decoding: Set by libavcodec
     */
    void *hwaccel_picture_private;

    /**
     * the AVCodecContext which ff_thread_get_buffer() was last called on
     * - encoding: Set by libavcodec.
     * - decoding: Set by libavcodec.
     */
    struct AVCodecContext *owner;

    /**
     * used by multithreading to store frame-specific info
     * - encoding: Set by libavcodec.
     * - decoding: Set by libavcodec.
     */
    void *thread_opaque;

    /**
     * log2 of the size of the block which a single vector in motion_val represents:
     * (4->16x16, 3->8x8, 2-> 4x4, 1-> 2x2)
     * - encoding: unused
     * - decoding: Set by libavcodec.
     */
    uint8_t motion_subsample_log2;

    /**
     * frame timestamp estimated using various heuristics, in stream time base
     * Code outside libavcodec should access this field using:
     *  av_opt_ptr(avcodec_get_frame_class(), frame, "best_effort_timestamp");
     * - encoding: unused
     * - decoding: set by libavcodec, read by user.
     */
    int64_t best_effort_timestamp;

    /**
     * reordered pos from the last AVPacket that has been input into the decoder
     * Code outside libavcodec should access this field using:
     *  av_opt_ptr(avcodec_get_frame_class(), frame, "pkt_pos");
     * - encoding: unused
     * - decoding: Read by user.
     */
    int64_t pkt_pos;
} AVFrame;

struct AVCodecInternal;

enum AVFieldOrder {
    AV_FIELD_UNKNOWN,
    AV_FIELD_PROGRESSIVE,
    AV_FIELD_TT,          //< Top coded_first, top displayed first
    AV_FIELD_BB,          //< Bottom coded first, bottom displayed first
    AV_FIELD_TB,          //< Top coded first, bottom displayed first
    AV_FIELD_BT,          //< Bottom coded first, top displayed first
};

/**
 * main external API structure.
 * New fields can be added to the end with minor version bumps.
 * Removal, reordering and changes to existing fields require a major
 * version bump.
 * Please use AVOptions (av_opt* / av_set/get*()) to access these fields from user
 * applications.
 * sizeof(AVCodecContext) must not be used outside libav*.
 */
typedef struct AVCodecContext {
    /**
     * information on struct for av_log
     * - set by avcodec_alloc_context3
     */
    const AVClass *av_class;
    int log_level_offset;

    enum AVMediaType codec_type; /* see AVMEDIA_TYPE_xxx */
    struct AVCodec  *codec;
    char             codec_name[32];
    enum CodecID     codec_id; /* see CODEC_ID_xxx */

    /**
     * fourcc (LSB first, so "ABCD" -> ('D'<<24) + ('C'<<16) + ('B'<<8) + 'A').
     * This is used to work around some encoder bugs.
     * A demuxer should set this to what is stored in the field used to identify the codec.
     * If there are multiple such fields in a container then the demuxer should choose the one
     * which maximizes the information about the used codec.
     * If the codec tag field in a container is larger than 32 bits then the demuxer should
     * remap the longer ID to 32 bits with a table or other structure. Alternatively a new
     * extra_codec_tag + size could be added but for this a clear advantage must be demonstrated
     * first.
     * - encoding: Set by user, if not then the default based on codec_id will be used.
     * - decoding: Set by user, will be converted to uppercase by libavcodec during init.
     */
    unsigned int codec_tag;

    /**
     * fourcc from the AVI stream header (LSB first, so "ABCD" -> ('D'<<24) + ('C'<<16) + ('B'<<8) + 'A').
     * This is used to work around some encoder bugs.
     * - encoding: unused
     * - decoding: Set by user, will be converted to uppercase by libavcodec during init.
     */
    unsigned int stream_codec_tag;

#if FF_API_SUB_ID
    /**
     * @deprecated this field is unused
     */
    attribute_deprecated int sub_id;
#endif

    void *priv_data;

    /**
     * Private context used for internal data.
     *
     * Unlike priv_data, this is not codec-specific. It is used in general
     * libavcodec functions.
     */
    struct AVCodecInternal *internal;

    /**
     * Private data of the user, can be used to carry app specific stuff.
     * - encoding: Set by user.
     * - decoding: Set by user.
     */
    void *opaque;

    /**
     * the average bitrate
     * - encoding: Set by user; unused for constant quantizer encoding.
     * - decoding: Set by libavcodec. 0 or some bitrate if this info is available in the stream.
     */
    int bit_rate;

    /**
     * number of bits the bitstream is allowed to diverge from the reference.
     *           the reference can be CBR (for CBR pass1) or VBR (for pass2)
     * - encoding: Set by user; unused for constant quantizer encoding.
     * - decoding: unused
     */
    int bit_rate_tolerance;

    /**
     * Global quality for codecs which cannot change it per frame.
     * This should be proportional to MPEG-1/2/4 qscale.
     * - encoding: Set by user.
     * - decoding: unused
     */
    int global_quality;

    /**
     * - encoding: Set by user.
     * - decoding: unused
     */
    int compression_level;
#define FF_COMPRESSION_DEFAULT -1

    /**
     * CODEC_FLAG_*.
     * - encoding: Set by user.
     * - decoding: Set by user.
     */
    int flags;

    /**
     * CODEC_FLAG2_*
     * - encoding: Set by user.
     * - decoding: Set by user.
     */
    int flags2;

    /**
     * some codecs need / can use extradata like Huffman tables.
     * mjpeg: Huffman tables
     * rv10: additional flags
     * mpeg4: global headers (they can be in the bitstream or here)
     * The allocated memory should be FF_INPUT_BUFFER_PADDING_SIZE bytes larger
     * than extradata_size to avoid prolems if it is read with the bitstream reader.
     * The bytewise contents of extradata must not depend on the architecture or CPU endianness.
     * - encoding: Set/allocated/freed by libavcodec.
     * - decoding: Set/allocated/freed by user.
     */
    uint8_t *extradata;
    int extradata_size;

    /**
     * This is the fundamental unit of time (in seconds) in terms
     * of which frame timestamps are represented. For fixed-fps content,
     * timebase should be 1/framerate and timestamp increments should be
     * identically 1.
     * - encoding: MUST be set by user.
     * - decoding: Set by libavcodec.
     */
    AVRational time_base;

    /**
     * For some codecs, the time base is closer to the field rate than the frame rate.
     * Most notably, H.264 and MPEG-2 specify time_base as half of frame duration
     * if no telecine is used ...
     *
     * Set to time_base ticks per frame. Default 1, e.g., H.264/MPEG-2 set it to 2.
     */
    int ticks_per_frame;

    /**
     * Encoding: Number of frames delay there will be from the encoder input to
     *           the decoder output. (we assume the decoder matches the spec)
     * Decoding: Number of frames delay in addition to what a standard decoder
     *           as specified in the spec would produce.
     *
     * Video:
     *   Number of frames the decoded output will be delayed relative to the
     *   encoded input.
     *
     * Audio:
     *   Number of "priming" samples added to the beginning of the stream
     *   during encoding. The decoded output will be delayed by this many
     *   samples relative to the input to the encoder. Note that this field is
     *   purely informational and does not directly affect the pts output by
     *   the encoder, which should always be based on the actual presentation
     *   time, including any delay.
     *
     * - encoding: Set by libavcodec.
     * - decoding: Set by libavcodec.
     */
    int delay;


    /* video only */
    /**
     * picture width / height.
     * - encoding: MUST be set by user.
     * - decoding: Set by libavcodec.
     * Note: For compatibility it is possible to set this instead of
     * coded_width/height before decoding.
     */
    int width, height;

    /**
     * Bitstream width / height, may be different from width/height if lowres enabled.
     * - encoding: unused
     * - decoding: Set by user before init if known. Codec should override / dynamically change if needed.
     */
    int coded_width, coded_height;

#define FF_ASPECT_EXTENDED 15

    /**
     * the number of pictures in a group of pictures, or 0 for intra_only
     * - encoding: Set by user.
     * - decoding: unused
     */
    int gop_size;

    /**
     * Pixel format, see PIX_FMT_xxx.
     * May be set by the demuxer if known from headers.
     * May be overriden by the decoder if it knows better.
     * - encoding: Set by user.
     * - decoding: Set by user if known, overridden by libavcodec if known
     */
    enum PixelFormat pix_fmt;

    /**
     * Motion estimation algorithm used for video coding.
     * 1 (zero), 2 (full), 3 (log), 4 (phods), 5 (epzs), 6 (x1), 7 (hex),
     * 8 (umh), 9 (iter), 10 (tesa) [7, 8, 10 are x264 specific, 9 is snow specific]
     * - encoding: MUST be set by user.
     * - decoding: unused
     */
    int me_method;

    /**
     * If non NULL, 'draw_horiz_band' is called by the libavcodec
     * decoder to draw a horizontal band. It improves cache usage. Not
     * all codecs can do that. You must check the codec capabilities
     * beforehand.
     * When multithreading is used, it may be called from multiple threads
     * at the same time; threads might draw different parts of the same AVFrame,
     * or multiple AVFrames, and there is no guarantee that slices will be drawn
     * in order.
     * The function is also used by hardware acceleration APIs.
     * It is called at least once during frame decoding to pass
     * the data needed for hardware render.
     * In that mode instead of pixel data, AVFrame points to
     * a structure specific to the acceleration API. The application
     * reads the structure and can change some fields to indicate progress
     * or mark state.
     * - encoding: unused
     * - decoding: Set by user.
     * @param height the height of the slice
     * @param y the y position of the slice
     * @param type 1->top field, 2->bottom field, 3->frame
     * @param offset offset into the AVFrame.data from which the slice should be read
     */
    void (*draw_horiz_band)(struct AVCodecContext *s,
                            const AVFrame *src, int offset[AV_NUM_DATA_POINTERS],
                            int y, int type, int height);

    /**
     * callback to negotiate the pixelFormat
     * @param fmt is the list of formats which are supported by the codec,
     * it is terminated by -1 as 0 is a valid format, the formats are ordered by quality.
     * The first is always the native one.
     * @return the chosen format
     * - encoding: unused
     * - decoding: Set by user, if not set the native format will be chosen.
     */
    enum PixelFormat (*get_format)(struct AVCodecContext *s, const enum PixelFormat * fmt);

    /**
     * maximum number of B-frames between non-B-frames
     * Note: The output will be delayed by max_b_frames+1 relative to the input.
     * - encoding: Set by user.
     * - decoding: unused
     */
    int max_b_frames;

    /**
     * qscale factor between IP and B-frames
     * If > 0 then the last P-frame quantizer will be used (q= lastp_q*factor+offset).
     * If < 0 then normal ratecontrol will be done (q= -normal_q*factor+offset).
     * - encoding: Set by user.
     * - decoding: unused
     */
    float b_quant_factor;

    /** obsolete FIXME remove */
    int rc_strategy;
#define FF_RC_STRATEGY_XVID 1

    int b_frame_strategy;

#if FF_API_MPV_GLOBAL_OPTS
    /**
     * luma single coefficient elimination threshold
     * - encoding: Set by user.
     * - decoding: unused
     */
    attribute_deprecated int luma_elim_threshold;

    /**
     * chroma single coeff elimination threshold
     * - encoding: Set by user.
     * - decoding: unused
     */
    attribute_deprecated int chroma_elim_threshold;
#endif

    /**
     * qscale offset between IP and B-frames
     * - encoding: Set by user.
     * - decoding: unused
     */
    float b_quant_offset;

    /**
     * Size of the frame reordering buffer in the decoder.
     * For MPEG-2 it is 1 IPB or 0 low delay IP.
     * - encoding: Set by libavcodec.
     * - decoding: Set by libavcodec.
     */
    int has_b_frames;

    /**
     * 0-> h263 quant 1-> mpeg quant
     * - encoding: Set by user.
     * - decoding: unused
     */
    int mpeg_quant;

    /**
     * qscale factor between P and I-frames
     * If > 0 then the last p frame quantizer will be used (q= lastp_q*factor+offset).
     * If < 0 then normal ratecontrol will be done (q= -normal_q*factor+offset).
     * - encoding: Set by user.
     * - decoding: unused
     */
    float i_quant_factor;

    /**
     * qscale offset between P and I-frames
     * - encoding: Set by user.
     * - decoding: unused
     */
    float i_quant_offset;

    /**
     * luminance masking (0-> disabled)
     * - encoding: Set by user.
     * - decoding: unused
     */
    float lumi_masking;

    /**
     * temporary complexity masking (0-> disabled)
     * - encoding: Set by user.
     * - decoding: unused
     */
    float temporal_cplx_masking;

    /**
     * spatial complexity masking (0-> disabled)
     * - encoding: Set by user.
     * - decoding: unused
     */
    float spatial_cplx_masking;

    /**
     * p block masking (0-> disabled)
     * - encoding: Set by user.
     * - decoding: unused
     */
    float p_masking;

    /**
     * darkness masking (0-> disabled)
     * - encoding: Set by user.
     * - decoding: unused
     */
    float dark_masking;

    /**
     * slice count
     * - encoding: Set by libavcodec.
     * - decoding: Set by user (or 0).
     */
    int slice_count;
    /**
     * prediction method (needed for huffyuv)
     * - encoding: Set by user.
     * - decoding: unused
     */
     int prediction_method;
#define FF_PRED_LEFT   0
#define FF_PRED_PLANE  1
#define FF_PRED_MEDIAN 2

    /**
     * slice offsets in the frame in bytes
     * - encoding: Set/allocated by libavcodec.
     * - decoding: Set/allocated by user (or NULL).
     */
    int *slice_offset;

    /**
     * sample aspect ratio (0 if unknown)
     * That is the width of a pixel divided by the height of the pixel.
     * Numerator and denominator must be relatively prime and smaller than 256 for some video standards.
     * - encoding: Set by user.
     * - decoding: Set by libavcodec.
     */
    AVRational sample_aspect_ratio;

    /**
     * motion estimation comparison function
     * - encoding: Set by user.
     * - decoding: unused
     */
    int me_cmp;
    /**
     * subpixel motion estimation comparison function
     * - encoding: Set by user.
     * - decoding: unused
     */
    int me_sub_cmp;
    /**
     * macroblock comparison function (not supported yet)
     * - encoding: Set by user.
     * - decoding: unused
     */
    int mb_cmp;
    /**
     * interlaced DCT comparison function
     * - encoding: Set by user.
     * - decoding: unused
     */
    int ildct_cmp;
#define FF_CMP_SAD    0
#define FF_CMP_SSE    1
#define FF_CMP_SATD   2
#define FF_CMP_DCT    3
#define FF_CMP_PSNR   4
#define FF_CMP_BIT    5
#define FF_CMP_RD     6
#define FF_CMP_ZERO   7
#define FF_CMP_VSAD   8
#define FF_CMP_VSSE   9
#define FF_CMP_NSSE   10
#define FF_CMP_W53    11
#define FF_CMP_W97    12
#define FF_CMP_DCTMAX 13
#define FF_CMP_DCT264 14
#define FF_CMP_CHROMA 256

    /**
     * ME diamond size & shape
     * - encoding: Set by user.
     * - decoding: unused
     */
    int dia_size;

    /**
     * amount of previous MV predictors (2a+1 x 2a+1 square)
     * - encoding: Set by user.
     * - decoding: unused
     */
    int last_predictor_count;

    /**
     * prepass for motion estimation
     * - encoding: Set by user.
     * - decoding: unused
     */
    int pre_me;

    /**
     * motion estimation prepass comparison function
     * - encoding: Set by user.
     * - decoding: unused
     */
    int me_pre_cmp;

    /**
     * ME prepass diamond size & shape
     * - encoding: Set by user.
     * - decoding: unused
     */
    int pre_dia_size;

    /**
     * subpel ME quality
     * - encoding: Set by user.
     * - decoding: unused
     */
    int me_subpel_quality;

    /**
     * DTG active format information (additional aspect ratio
     * information only used in DVB MPEG-2 transport streams)
     * 0 if not set.
     *
     * - encoding: unused
     * - decoding: Set by decoder.
     */
    int dtg_active_format;
#define FF_DTG_AFD_SAME         8
#define FF_DTG_AFD_4_3          9
#define FF_DTG_AFD_16_9         10
#define FF_DTG_AFD_14_9         11
#define FF_DTG_AFD_4_3_SP_14_9  13
#define FF_DTG_AFD_16_9_SP_14_9 14
#define FF_DTG_AFD_SP_4_3       15

    /**
     * maximum motion estimation search range in subpel units
     * If 0 then no limit.
     *
     * - encoding: Set by user.
     * - decoding: unused
     */
    int me_range;

    /**
     * intra quantizer bias
     * - encoding: Set by user.
     * - decoding: unused
     */
    int intra_quant_bias;
#define FF_DEFAULT_QUANT_BIAS 999999

    /**
     * inter quantizer bias
     * - encoding: Set by user.
     * - decoding: unused
     */
    int inter_quant_bias;

#if FF_API_COLOR_TABLE_ID
    /**
     * color table ID
     * - encoding: unused
     * - decoding: Which clrtable should be used for 8bit RGB images.
     *             Tables have to be stored somewhere. FIXME
     */
    attribute_deprecated int color_table_id;
#endif

    /**
     * slice flags
     * - encoding: unused
     * - decoding: Set by user.
     */
    int slice_flags;
#define SLICE_FLAG_CODED_ORDER    0x0001 ///< draw_horiz_band() is called in coded order instead of display
#define SLICE_FLAG_ALLOW_FIELD    0x0002 ///< allow draw_horiz_band() with field slices (MPEG2 field pics)
#define SLICE_FLAG_ALLOW_PLANE    0x0004 ///< allow draw_horiz_band() with 1 component at a time (SVQ1)

    /**
     * XVideo Motion Acceleration
     * - encoding: forbidden
     * - decoding: set by decoder
     */
    int xvmc_acceleration;

    /**
     * macroblock decision mode
     * - encoding: Set by user.
     * - decoding: unused
     */
    int mb_decision;
#define FF_MB_DECISION_SIMPLE 0        ///< uses mb_cmp
#define FF_MB_DECISION_BITS   1        ///< chooses the one which needs the fewest bits
#define FF_MB_DECISION_RD     2        ///< rate distortion

    /**
     * custom intra quantization matrix
     * - encoding: Set by user, can be NULL.
     * - decoding: Set by libavcodec.
     */
    uint16_t *intra_matrix;

    /**
     * custom inter quantization matrix
     * - encoding: Set by user, can be NULL.
     * - decoding: Set by libavcodec.
     */
    uint16_t *inter_matrix;

    /**
     * scene change detection threshold
     * 0 is default, larger means fewer detected scene changes.
     * - encoding: Set by user.
     * - decoding: unused
     */
    int scenechange_threshold;

    /**
     * noise reduction strength
     * - encoding: Set by user.
     * - decoding: unused
     */
    int noise_reduction;

#if FF_API_INTER_THRESHOLD
    /**
     * @deprecated this field is unused
     */
    attribute_deprecated int inter_threshold;
#endif

#if FF_API_MPV_GLOBAL_OPTS
    /**
     * @deprecated use mpegvideo private options instead
     */
    attribute_deprecated int quantizer_noise_shaping;
#endif

    /**
     * Motion estimation threshold below which no motion estimation is
     * performed, but instead the user specified motion vectors are used.
     *
     * - encoding: Set by user.
     * - decoding: unused
     */
    int me_threshold;

    /**
     * Macroblock threshold below which the user specified macroblock types will be used.
     * - encoding: Set by user.
     * - decoding: unused
     */
    int mb_threshold;

    /**
     * precision of the intra DC coefficient - 8
     * - encoding: Set by user.
     * - decoding: unused
     */
    int intra_dc_precision;

    /**
     * Number of macroblock rows at the top which are skipped.
     * - encoding: unused
     * - decoding: Set by user.
     */
    int skip_top;

    /**
     * Number of macroblock rows at the bottom which are skipped.
     * - encoding: unused
     * - decoding: Set by user.
     */
    int skip_bottom;

    /**
     * Border processing masking, raises the quantizer for mbs on the borders
     * of the picture.
     * - encoding: Set by user.
     * - decoding: unused
     */
    float border_masking;

    /**
     * minimum MB lagrange multipler
     * - encoding: Set by user.
     * - decoding: unused
     */
    int mb_lmin;

    /**
     * maximum MB lagrange multipler
     * - encoding: Set by user.
     * - decoding: unused
     */
    int mb_lmax;

    /**
     *
     * - encoding: Set by user.
     * - decoding: unused
     */
    int me_penalty_compensation;

    /**
     *
     * - encoding: Set by user.
     * - decoding: unused
     */
    int bidir_refine;

    /**
     *
     * - encoding: Set by user.
     * - decoding: unused
     */
    int brd_scale;

    /**
     * minimum GOP size
     * - encoding: Set by user.
     * - decoding: unused
     */
    int keyint_min;

    /**
     * number of reference frames
     * - encoding: Set by user.
     * - decoding: Set by lavc.
     */
    int refs;

    /**
     * chroma qp offset from luma
     * - encoding: Set by user.
     * - decoding: unused
     */
    int chromaoffset;

    /**
     * Multiplied by qscale for each frame and added to scene_change_score.
     * - encoding: Set by user.
     * - decoding: unused
     */
    int scenechange_factor;

    /**
     *
     * Note: Value depends upon the compare function used for fullpel ME.
     * - encoding: Set by user.
     * - decoding: unused
     */
    int mv0_threshold;

    /**
     * Adjust sensitivity of b_frame_strategy 1.
     * - encoding: Set by user.
     * - decoding: unused
     */
    int b_sensitivity;

    /**
     * Chromaticity coordinates of the source primaries.
     * - encoding: Set by user
     * - decoding: Set by libavcodec
     */
    enum AVColorPrimaries color_primaries;

    /**
     * Color Transfer Characteristic.
     * - encoding: Set by user
     * - decoding: Set by libavcodec
     */
    enum AVColorTransferCharacteristic color_trc;

    /**
     * YUV colorspace type.
     * - encoding: Set by user
     * - decoding: Set by libavcodec
     */
    enum AVColorSpace colorspace;

    /**
     * MPEG vs JPEG YUV range.
     * - encoding: Set by user
     * - decoding: Set by libavcodec
     */
    enum AVColorRange color_range;

    /**
     * This defines the location of chroma samples.
     * - encoding: Set by user
     * - decoding: Set by libavcodec
     */
    enum AVChromaLocation chroma_sample_location;

    /**
     * Number of slices.
     * Indicates number of picture subdivisions. Used for parallelized
     * decoding.
     * - encoding: Set by user
     * - decoding: unused
     */
    int slices;

    /** Field order
     * - encoding: set by libavcodec
     * - decoding: Set by libavcodec
     */
    enum AVFieldOrder field_order;

    /* audio only */
    int sample_rate; ///< samples per second
    int channels;    ///< number of audio channels

    /**
     * audio sample format
     * - encoding: Set by user.
     * - decoding: Set by libavcodec.
     */
    enum AVSampleFormat sample_fmt;  ///< sample format

    /* The following data should not be initialized. */
    /**
     * Samples per packet, initialized when calling 'init'.
     */
    int frame_size;

    /**
     * Frame counter, set by libavcodec.
     *
     * - decoding: total number of frames returned from the decoder so far.
     * - encoding: total number of frames passed to the encoder so far.
     *
     *   @note the counter is not incremented if encoding/decoding resulted in
     *   an error.
     */
    int frame_number;

    /**
     * number of bytes per packet if constant and known or 0
     * Used by some WAV based audio codecs.
     */
    int block_align;

    /**
     * Audio cutoff bandwidth (0 means "automatic")
     * - encoding: Set by user.
     * - decoding: unused
     */
    int cutoff;

#if FF_API_REQUEST_CHANNELS
    /**
     * Decoder should decode to this many channels if it can (0 for default)
     * - encoding: unused
     * - decoding: Set by user.
     * @deprecated Deprecated in favor of request_channel_layout.
     */
    int request_channels;
#endif

    /**
     * Audio channel layout.
     * - encoding: set by user.
     * - decoding: set by user, may be overwritten by libavcodec.
     */
    uint64_t channel_layout;

    /**
     * Request decoder to use this channel layout if it can (0 for default)
     * - encoding: unused
     * - decoding: Set by user.
     */
    uint64_t request_channel_layout;

    /**
     * Type of service that the audio stream conveys.
     * - encoding: Set by user.
     * - decoding: Set by libavcodec.
     */
    enum AVAudioServiceType audio_service_type;

    /**
     * desired sample format
     * - encoding: Not used.
     * - decoding: Set by user.
     * Decoder will decode to this format if it can.
     */
    enum AVSampleFormat request_sample_fmt;

    /**
     * Called at the beginning of each frame to get a buffer for it.
     *
     * The function will set AVFrame.data[], AVFrame.linesize[].
     * AVFrame.extended_data[] must also be set, but it should be the same as
     * AVFrame.data[] except for planar audio with more channels than can fit
     * in AVFrame.data[]. In that case, AVFrame.data[] shall still contain as
     * many data pointers as it can hold.
     *
     * if CODEC_CAP_DR1 is not set then get_buffer() must call
     * avcodec_default_get_buffer() instead of providing buffers allocated by
     * some other means.
     *
     * AVFrame.data[] should be 32- or 16-byte-aligned unless the CPU doesn't
     * need it. avcodec_default_get_buffer() aligns the output buffer properly,
     * but if get_buffer() is overridden then alignment considerations should
     * be taken into account.
     *
     * @see avcodec_default_get_buffer()
     *
     * Video:
     *
     * If pic.reference is set then the frame will be read later by libavcodec.
     * avcodec_align_dimensions2() should be used to find the required width and
     * height, as they normally need to be rounded up to the next multiple of 16.
     *
     * If frame multithreading is used and thread_safe_callbacks is set,
     * it may be called from a different thread, but not from more than one at
     * once. Does not need to be reentrant.
     *
     * @see release_buffer(), reget_buffer()
     * @see avcodec_align_dimensions2()
     *
     * Audio:
     *
     * Decoders request a buffer of a particular size by setting
     * AVFrame.nb_samples prior to calling get_buffer(). The decoder may,
     * however, utilize only part of the buffer by setting AVFrame.nb_samples
     * to a smaller value in the output frame.
     *
     * Decoders cannot use the buffer after returning from
     * avcodec_decode_audio4(), so they will not call release_buffer(), as it
     * is assumed to be released immediately upon return.
     *
     * As a convenience, av_samples_get_buffer_size() and
     * av_samples_fill_arrays() in libavutil may be used by custom get_buffer()
     * functions to find the required data size and to fill data pointers and
     * linesize. In AVFrame.linesize, only linesize[0] may be set for audio
     * since all planes must be the same size.
     *
     * @see av_samples_get_buffer_size(), av_samples_fill_arrays()
     *
     * - encoding: unused
     * - decoding: Set by libavcodec, user can override.
     */
    int (*get_buffer)(struct AVCodecContext *c, AVFrame *pic);

    /**
     * Called to release buffers which were allocated with get_buffer.
     * A released buffer can be reused in get_buffer().
     * pic.data[*] must be set to NULL.
     * May be called from a different thread if frame multithreading is used,
     * but not by more than one thread at once, so does not need to be reentrant.
     * - encoding: unused
     * - decoding: Set by libavcodec, user can override.
     */
    void (*release_buffer)(struct AVCodecContext *c, AVFrame *pic);

    /**
     * Called at the beginning of a frame to get cr buffer for it.
     * Buffer type (size, hints) must be the same. libavcodec won't check it.
     * libavcodec will pass previous buffer in pic, function should return
     * same buffer or new buffer with old frame "painted" into it.
     * If pic.data[0] == NULL must behave like get_buffer().
     * if CODEC_CAP_DR1 is not set then reget_buffer() must call
     * avcodec_default_reget_buffer() instead of providing buffers allocated by
     * some other means.
     * - encoding: unused
     * - decoding: Set by libavcodec, user can override.
     */
    int (*reget_buffer)(struct AVCodecContext *c, AVFrame *pic);


    /* - encoding parameters */
    float qcompress;  ///< amount of qscale change between easy & hard scenes (0.0-1.0)
    float qblur;      ///< amount of qscale smoothing over time (0.0-1.0)

    /**
     * minimum quantizer
     * - encoding: Set by user.
     * - decoding: unused
     */
    int qmin;

    /**
     * maximum quantizer
     * - encoding: Set by user.
     * - decoding: unused
     */
    int qmax;

    /**
     * maximum quantizer difference between frames
     * - encoding: Set by user.
     * - decoding: unused
     */
    int max_qdiff;

    /**
     * ratecontrol qmin qmax limiting method
     * 0-> clipping, 1-> use a nice continous function to limit qscale wthin qmin/qmax.
     * - encoding: Set by user.
     * - decoding: unused
     */
    float rc_qsquish;

    float rc_qmod_amp;
    int rc_qmod_freq;

    /**
     * decoder bitstream buffer size
     * - encoding: Set by user.
     * - decoding: unused
     */
    int rc_buffer_size;

    /**
     * ratecontrol override, see RcOverride
     * - encoding: Allocated/set/freed by user.
     * - decoding: unused
     */
    int rc_override_count;
    RcOverride *rc_override;

    /**
     * rate control equation
     * - encoding: Set by user
     * - decoding: unused
     */
    const char *rc_eq;

    /**
     * maximum bitrate
     * - encoding: Set by user.
     * - decoding: unused
     */
    int rc_max_rate;

    /**
     * minimum bitrate
     * - encoding: Set by user.
     * - decoding: unused
     */
    int rc_min_rate;

    float rc_buffer_aggressivity;

    /**
     * initial complexity for pass1 ratecontrol
     * - encoding: Set by user.
     * - decoding: unused
     */
    float rc_initial_cplx;

    /**
     * Ratecontrol attempt to use, at maximum, <value> of what can be used without an underflow.
     * - encoding: Set by user.
     * - decoding: unused.
     */
    float rc_max_available_vbv_use;

    /**
     * Ratecontrol attempt to use, at least, <value> times the amount needed to prevent a vbv overflow.
     * - encoding: Set by user.
     * - decoding: unused.
     */
    float rc_min_vbv_overflow_use;

    /**
     * Number of bits which should be loaded into the rc buffer before decoding starts.
     * - encoding: Set by user.
     * - decoding: unused
     */
    int rc_initial_buffer_occupancy;

#define FF_CODER_TYPE_VLC       0
#define FF_CODER_TYPE_AC        1
#define FF_CODER_TYPE_RAW       2
#define FF_CODER_TYPE_RLE       3
#define FF_CODER_TYPE_DEFLATE   4
    /**
     * coder type
     * - encoding: Set by user.
     * - decoding: unused
     */
    int coder_type;

    /**
     * context model
     * - encoding: Set by user.
     * - decoding: unused
     */
    int context_model;

    /**
     * minimum Lagrange multipler
     * - encoding: Set by user.
     * - decoding: unused
     */
    int lmin;

    /**
     * maximum Lagrange multipler
     * - encoding: Set by user.
     * - decoding: unused
     */
    int lmax;

    /**
     * frame skip threshold
     * - encoding: Set by user.
     * - decoding: unused
     */
    int frame_skip_threshold;

    /**
     * frame skip factor
     * - encoding: Set by user.
     * - decoding: unused
     */
    int frame_skip_factor;

    /**
     * frame skip exponent
     * - encoding: Set by user.
     * - decoding: unused
     */
    int frame_skip_exp;

    /**
     * frame skip comparison function
     * - encoding: Set by user.
     * - decoding: unused
     */
    int frame_skip_cmp;

    /**
     * trellis RD quantization
     * - encoding: Set by user.
     * - decoding: unused
     */
    int trellis;

    /**
     * - encoding: Set by user.
     * - decoding: unused
     */
    int min_prediction_order;

    /**
     * - encoding: Set by user.
     * - decoding: unused
     */
    int max_prediction_order;

    /**
     * GOP timecode frame start number
     * - encoding: Set by user, in non drop frame format
     * - decoding: Set by libavcodec (timecode in the 25 bits format, -1 if unset)
     */
    int64_t timecode_frame_start;

    /* The RTP callback: This function is called    */
    /* every time the encoder has a packet to send. */
    /* It depends on the encoder if the data starts */
    /* with a Start Code (it should). H.263 does.   */
    /* mb_nb contains the number of macroblocks     */
    /* encoded in the RTP payload.                  */
    void (*rtp_callback)(struct AVCodecContext *avctx, void *data, int size, int mb_nb);

    int rtp_payload_size;   /* The size of the RTP payload: the coder will  */
                            /* do its best to deliver a chunk with size     */
                            /* below rtp_payload_size, the chunk will start */
                            /* with a start code on some codecs like H.263. */
                            /* This doesn't take account of any particular  */
                            /* headers inside the transmitted RTP payload.  */

    /* statistics, used for 2-pass encoding */
    int mv_bits;
    int header_bits;
    int i_tex_bits;
    int p_tex_bits;
    int i_count;
    int p_count;
    int skip_count;
    int misc_bits;

    /**
     * number of bits used for the previously encoded frame
     * - encoding: Set by libavcodec.
     * - decoding: unused
     */
    int frame_bits;

    /**
     * pass1 encoding statistics output buffer
     * - encoding: Set by libavcodec.
     * - decoding: unused
     */
    char *stats_out;

    /**
     * pass2 encoding statistics input buffer
     * Concatenated stuff from stats_out of pass1 should be placed here.
     * - encoding: Allocated/set/freed by user.
     * - decoding: unused
     */
    char *stats_in;

    /**
     * Work around bugs in encoders which sometimes cannot be detected automatically.
     * - encoding: Set by user
     * - decoding: Set by user
     */
    int workaround_bugs;
#define FF_BUG_AUTODETECT       1  ///< autodetection
#define FF_BUG_OLD_MSMPEG4      2
#define FF_BUG_XVID_ILACE       4
#define FF_BUG_UMP4             8
#define FF_BUG_NO_PADDING       16
#define FF_BUG_AMV              32
#define FF_BUG_AC_VLC           0  ///< Will be removed, libavcodec can now handle these non-compliant files by default.
#define FF_BUG_QPEL_CHROMA      64
#define FF_BUG_STD_QPEL         128
#define FF_BUG_QPEL_CHROMA2     256
#define FF_BUG_DIRECT_BLOCKSIZE 512
#define FF_BUG_EDGE             1024
#define FF_BUG_HPEL_CHROMA      2048
#define FF_BUG_DC_CLIP          4096
#define FF_BUG_MS               8192 ///< Work around various bugs in Microsoft's broken decoders.
#define FF_BUG_TRUNCATED       16384

    /**
     * strictly follow the standard (MPEG4, ...).
     * - encoding: Set by user.
     * - decoding: Set by user.
     * Setting this to STRICT or higher means the encoder and decoder will
     * generally do stupid things, whereas setting it to unofficial or lower
     * will mean the encoder might produce output that is not supported by all
     * spec-compliant decoders. Decoders don't differentiate between normal,
     * unofficial and experimental (that is, they always try to decode things
     * when they can) unless they are explicitly asked to behave stupidly
     * (=strictly conform to the specs)
     */
    int strict_std_compliance;
#define FF_COMPLIANCE_VERY_STRICT   2 ///< Strictly conform to an older more strict version of the spec or reference software.
#define FF_COMPLIANCE_STRICT        1 ///< Strictly conform to all the things in the spec no matter what consequences.
#define FF_COMPLIANCE_NORMAL        0
#define FF_COMPLIANCE_UNOFFICIAL   -1 ///< Allow unofficial extensions
#define FF_COMPLIANCE_EXPERIMENTAL -2 ///< Allow nonstandardized experimental things.

    /**
     * error concealment flags
     * - encoding: unused
     * - decoding: Set by user.
     */
    int error_concealment;
#define FF_EC_GUESS_MVS   1
#define FF_EC_DEBLOCK     2

    /**
     * debug
     * - encoding: Set by user.
     * - decoding: Set by user.
     */
    int debug;
#define FF_DEBUG_PICT_INFO   1
#define FF_DEBUG_RC          2
#define FF_DEBUG_BITSTREAM   4
#define FF_DEBUG_MB_TYPE     8
#define FF_DEBUG_QP          16
#define FF_DEBUG_MV          32
#define FF_DEBUG_DCT_COEFF   0x00000040
#define FF_DEBUG_SKIP        0x00000080
#define FF_DEBUG_STARTCODE   0x00000100
#define FF_DEBUG_PTS         0x00000200
#define FF_DEBUG_ER          0x00000400
#define FF_DEBUG_MMCO        0x00000800
#define FF_DEBUG_BUGS        0x00001000
#define FF_DEBUG_VIS_QP      0x00002000
#define FF_DEBUG_VIS_MB_TYPE 0x00004000
#define FF_DEBUG_BUFFERS     0x00008000
#define FF_DEBUG_THREADS     0x00010000

    /**
     * debug
     * - encoding: Set by user.
     * - decoding: Set by user.
     */
    int debug_mv;
#define FF_DEBUG_VIS_MV_P_FOR  0x00000001 //visualize forward predicted MVs of P frames
#define FF_DEBUG_VIS_MV_B_FOR  0x00000002 //visualize forward predicted MVs of B frames
#define FF_DEBUG_VIS_MV_B_BACK 0x00000004 //visualize backward predicted MVs of B frames

    /**
     * Error recognition; may misdetect some more or less valid parts as errors.
     * - encoding: unused
     * - decoding: Set by user.
     */
    int err_recognition;
#define AV_EF_CRCCHECK  (1<<0)
#define AV_EF_BITSTREAM (1<<1)
#define AV_EF_BUFFER    (1<<2)
#define AV_EF_EXPLODE   (1<<3)

#define AV_EF_CAREFUL    (1<<16)
#define AV_EF_COMPLIANT  (1<<17)
#define AV_EF_AGGRESSIVE (1<<18)


    /**
     * opaque 64bit number (generally a PTS) that will be reordered and
     * output in AVFrame.reordered_opaque
     * @deprecated in favor of pkt_pts
     * - encoding: unused
     * - decoding: Set by user.
     */
    int64_t reordered_opaque;

    /**
     * Hardware accelerator in use
     * - encoding: unused.
     * - decoding: Set by libavcodec
     */
    struct AVHWAccel *hwaccel;

    /**
     * Hardware accelerator context.
     * For some hardware accelerators, a global context needs to be
     * provided by the user. In that case, this holds display-dependent
     * data FFmpeg cannot instantiate itself. Please refer to the
     * FFmpeg HW accelerator documentation to know how to fill this
     * is. e.g. for VA API, this is a struct vaapi_context.
     * - encoding: unused
     * - decoding: Set by user
     */
    void *hwaccel_context;

    /**
     * error
     * - encoding: Set by libavcodec if flags&CODEC_FLAG_PSNR.
     * - decoding: unused
     */
    uint64_t error[AV_NUM_DATA_POINTERS];

    /**
     * DCT algorithm, see FF_DCT_* below
     * - encoding: Set by user.
     * - decoding: unused
     */
    int dct_algo;
#define FF_DCT_AUTO    0
#define FF_DCT_FASTINT 1
#define FF_DCT_INT     2
#define FF_DCT_MMX     3
#define FF_DCT_ALTIVEC 5
#define FF_DCT_FAAN    6

    /**
     * IDCT algorithm, see FF_IDCT_* below.
     * - encoding: Set by user.
     * - decoding: Set by user.
     */
    int idct_algo;
#define FF_IDCT_AUTO          0
#define FF_IDCT_INT           1
#define FF_IDCT_SIMPLE        2
#define FF_IDCT_SIMPLEMMX     3
#define FF_IDCT_LIBMPEG2MMX   4
#define FF_IDCT_MMI           5
#define FF_IDCT_ARM           7
#define FF_IDCT_ALTIVEC       8
#define FF_IDCT_SH4           9
#define FF_IDCT_SIMPLEARM     10
#define FF_IDCT_H264          11
#define FF_IDCT_VP3           12
#define FF_IDCT_IPP           13
#define FF_IDCT_XVIDMMX       14
#define FF_IDCT_CAVS          15
#define FF_IDCT_SIMPLEARMV5TE 16
#define FF_IDCT_SIMPLEARMV6   17
#define FF_IDCT_SIMPLEVIS     18
#define FF_IDCT_WMV2          19
#define FF_IDCT_FAAN          20
#define FF_IDCT_EA            21
#define FF_IDCT_SIMPLENEON    22
#define FF_IDCT_SIMPLEALPHA   23
#define FF_IDCT_BINK          24

    /**
     * dsp_mask could be add used to disable unwanted CPU features
     * CPU features (i.e. MMX, SSE. ...)
     *
     * With the FORCE flag you may instead enable given CPU features.
     * (Dangerous: Usable in case of misdetection, improper usage however will
     * result into program crash.)
     */
    unsigned dsp_mask;

    /**
     * bits per sample/pixel from the demuxer (needed for huffyuv).
     * - encoding: Set by libavcodec.
     * - decoding: Set by user.
     */
     int bits_per_coded_sample;

    /**
     * Bits per sample/pixel of internal libavcodec pixel/sample format.
     * - encoding: set by user.
     * - decoding: set by libavcodec.
     */
    int bits_per_raw_sample;

    /**
     * low resolution decoding, 1-> 1/2 size, 2->1/4 size
     * - encoding: unused
     * - decoding: Set by user.
     */
     int lowres;

    /**
     * the picture in the bitstream
     * - encoding: Set by libavcodec.
     * - decoding: Set by libavcodec.
     */
    AVFrame *coded_frame;

    /**
     * thread count
     * is used to decide how many independent tasks should be passed to execute()
     * - encoding: Set by user.
     * - decoding: Set by user.
     */
    int thread_count;

    /**
     * Which multithreading methods to use.
     * Use of FF_THREAD_FRAME will increase decoding delay by one frame per thread,
     * so clients which cannot provide future frames should not use it.
     *
     * - encoding: Set by user, otherwise the default is used.
     * - decoding: Set by user, otherwise the default is used.
     */
    int thread_type;
#define FF_THREAD_FRAME   1 ///< Decode more than one frame at once
#define FF_THREAD_SLICE   2 ///< Decode more than one part of a single frame at once

    /**
     * Which multithreading methods are in use by the codec.
     * - encoding: Set by libavcodec.
     * - decoding: Set by libavcodec.
     */
    int active_thread_type;

    /**
     * Set by the client if its custom get_buffer() callback can be called
     * from another thread, which allows faster multithreaded decoding.
     * draw_horiz_band() will be called from other threads regardless of this setting.
     * Ignored if the default get_buffer() is used.
     * - encoding: Set by user.
     * - decoding: Set by user.
     */
    int thread_safe_callbacks;

    /**
     * The codec may call this to execute several independent things.
     * It will return only after finishing all tasks.
     * The user may replace this with some multithreaded implementation,
     * the default implementation will execute the parts serially.
     * @param count the number of things to execute
     * - encoding: Set by libavcodec, user can override.
     * - decoding: Set by libavcodec, user can override.
     */
    int (*execute)(struct AVCodecContext *c, int (*func)(struct AVCodecContext *c2, void *arg), void *arg2, int *ret, int count, int size);

    /**
     * The codec may call this to execute several independent things.
     * It will return only after finishing all tasks.
     * The user may replace this with some multithreaded implementation,
     * the default implementation will execute the parts serially.
     * Also see avcodec_thread_init and e.g. the --enable-pthread configure option.
     * @param c context passed also to func
     * @param count the number of things to execute
     * @param arg2 argument passed unchanged to func
     * @param ret return values of executed functions, must have space for "count" values. May be NULL.
     * @param func function that will be called count times, with jobnr from 0 to count-1.
     *             threadnr will be in the range 0 to c->thread_count-1 < MAX_THREADS and so that no
     *             two instances of func executing at the same time will have the same threadnr.
     * @return always 0 currently, but code should handle a future improvement where when any call to func
     *         returns < 0 no further calls to func may be done and < 0 is returned.
     * - encoding: Set by libavcodec, user can override.
     * - decoding: Set by libavcodec, user can override.
     */
    int (*execute2)(struct AVCodecContext *c, int (*func)(struct AVCodecContext *c2, void *arg, int jobnr, int threadnr), void *arg2, int *ret, int count);

    /**
     * thread opaque
     * Can be used by execute() to store some per AVCodecContext stuff.
     * - encoding: set by execute()
     * - decoding: set by execute()
     */
    void *thread_opaque;

    /**
     * noise vs. sse weight for the nsse comparsion function
     * - encoding: Set by user.
     * - decoding: unused
     */
     int nsse_weight;

    /**
     * profile
     * - encoding: Set by user.
     * - decoding: Set by libavcodec.
     */
     int profile;
#define FF_PROFILE_UNKNOWN -99
#define FF_PROFILE_RESERVED -100

#define FF_PROFILE_AAC_MAIN 0
#define FF_PROFILE_AAC_LOW  1
#define FF_PROFILE_AAC_SSR  2
#define FF_PROFILE_AAC_LTP  3

#define FF_PROFILE_DTS         20
#define FF_PROFILE_DTS_ES      30
#define FF_PROFILE_DTS_96_24   40
#define FF_PROFILE_DTS_HD_HRA  50
#define FF_PROFILE_DTS_HD_MA   60

#define FF_PROFILE_MPEG2_422    0
#define FF_PROFILE_MPEG2_HIGH   1
#define FF_PROFILE_MPEG2_SS     2
#define FF_PROFILE_MPEG2_SNR_SCALABLE  3
#define FF_PROFILE_MPEG2_MAIN   4
#define FF_PROFILE_MPEG2_SIMPLE 5

#define FF_PROFILE_H264_CONSTRAINED  (1<<9)  // 8+1; constraint_set1_flag
#define FF_PROFILE_H264_INTRA        (1<<11) // 8+3; constraint_set3_flag

#define FF_PROFILE_H264_BASELINE             66
#define FF_PROFILE_H264_CONSTRAINED_BASELINE (66|FF_PROFILE_H264_CONSTRAINED)
#define FF_PROFILE_H264_MAIN                 77
#define FF_PROFILE_H264_EXTENDED             88
#define FF_PROFILE_H264_HIGH                 100
#define FF_PROFILE_H264_HIGH_10              110
#define FF_PROFILE_H264_HIGH_10_INTRA        (110|FF_PROFILE_H264_INTRA)
#define FF_PROFILE_H264_HIGH_422             122
#define FF_PROFILE_H264_HIGH_422_INTRA       (122|FF_PROFILE_H264_INTRA)
#define FF_PROFILE_H264_HIGH_444             144
#define FF_PROFILE_H264_HIGH_444_PREDICTIVE  244
#define FF_PROFILE_H264_HIGH_444_INTRA       (244|FF_PROFILE_H264_INTRA)
#define FF_PROFILE_H264_CAVLC_444            44

#define FF_PROFILE_VC1_SIMPLE   0
#define FF_PROFILE_VC1_MAIN     1
#define FF_PROFILE_VC1_COMPLEX  2
#define FF_PROFILE_VC1_ADVANCED 3

#define FF_PROFILE_MPEG4_SIMPLE                     0
#define FF_PROFILE_MPEG4_SIMPLE_SCALABLE            1
#define FF_PROFILE_MPEG4_CORE                       2
#define FF_PROFILE_MPEG4_MAIN                       3
#define FF_PROFILE_MPEG4_N_BIT                      4
#define FF_PROFILE_MPEG4_SCALABLE_TEXTURE           5
#define FF_PROFILE_MPEG4_SIMPLE_FACE_ANIMATION      6
#define FF_PROFILE_MPEG4_BASIC_ANIMATED_TEXTURE     7
#define FF_PROFILE_MPEG4_HYBRID                     8
#define FF_PROFILE_MPEG4_ADVANCED_REAL_TIME         9
#define FF_PROFILE_MPEG4_CORE_SCALABLE             10
#define FF_PROFILE_MPEG4_ADVANCED_CODING           11
#define FF_PROFILE_MPEG4_ADVANCED_CORE             12
#define FF_PROFILE_MPEG4_ADVANCED_SCALABLE_TEXTURE 13
#define FF_PROFILE_MPEG4_SIMPLE_STUDIO             14
#define FF_PROFILE_MPEG4_ADVANCED_SIMPLE           15

    /**
     * level
     * - encoding: Set by user.
     * - decoding: Set by libavcodec.
     */
     int level;
#define FF_LEVEL_UNKNOWN -99

    /**
     *
     * - encoding: unused
     * - decoding: Set by user.
     */
    enum AVDiscard skip_loop_filter;

    /**
     *
     * - encoding: unused
     * - decoding: Set by user.
     */
    enum AVDiscard skip_idct;

    /**
     *
     * - encoding: unused
     * - decoding: Set by user.
     */
    enum AVDiscard skip_frame;

    /**
     * Header containing style information for text subtitles.
     * For SUBTITLE_ASS subtitle type, it should contain the whole ASS
     * [Script Info] and [V4+ Styles] section, plus the [Events] line and
     * the Format line following. It shouldn't include any Dialogue line.
     * - encoding: Set/allocated/freed by user (before avcodec_open2())
     * - decoding: Set/allocated/freed by libavcodec (by avcodec_open2())
     */
    uint8_t *subtitle_header;
    int subtitle_header_size;

    /**
     * Simulates errors in the bitstream to test error concealment.
     * - encoding: Set by user.
     * - decoding: unused
     */
    int error_rate;

    /**
     * Current packet as passed into the decoder, to avoid having
     * to pass the packet into every function. Currently only valid
     * inside lavc and get/release_buffer callbacks.
     * - decoding: set by avcodec_decode_*, read by get_buffer() for setting pkt_pts
     * - encoding: unused
     */
    AVPacket *pkt;

    /**
     * VBV delay coded in the last frame (in periods of a 27 MHz clock).
     * Used for compliant TS muxing.
     * - encoding: Set by libavcodec.
     * - decoding: unused.
     */
    uint64_t vbv_delay;

    /**
     * Current statistics for PTS correction.
     * - decoding: maintained and used by libavcodec, not intended to be used by user apps
     * - encoding: unused
     */
    int64_t pts_correction_num_faulty_pts; /// Number of incorrect PTS values so far
    int64_t pts_correction_num_faulty_dts; /// Number of incorrect DTS values so far
    int64_t pts_correction_last_pts;       /// PTS of the last frame
    int64_t pts_correction_last_dts;       /// DTS of the last frame
} AVCodecContext;

/**
 * AVProfile.
 */
typedef struct AVProfile {
    int profile;
    const char *name; ///< short name for the profile
} AVProfile;

typedef struct AVCodecDefault AVCodecDefault;

/**
 * AVCodec.
 */
typedef struct AVCodec {
    /**
     * Name of the codec implementation.
     * The name is globally unique among encoders and among decoders (but an
     * encoder and a decoder can share the same name).
     * This is the primary way to find a codec from the user perspective.
     */
    const char *name;
    /**
     * Descriptive name for the codec, meant to be more human readable than name.
     * You should use the NULL_IF_CONFIG_SMALL() macro to define it.
     */
    const char *long_name;
    enum AVMediaType type;
    enum CodecID id;
    /**
     * Codec capabilities.
     * see CODEC_CAP_*
     */
    int capabilities;
    const AVRational *supported_framerates; ///< array of supported framerates, or NULL if any, array is terminated by {0,0}
    const enum PixelFormat *pix_fmts;       ///< array of supported pixel formats, or NULL if unknown, array is terminated by -1
    const int *supported_samplerates;       ///< array of supported audio samplerates, or NULL if unknown, array is terminated by 0
    const enum AVSampleFormat *sample_fmts; ///< array of supported sample formats, or NULL if unknown, array is terminated by -1
    const uint64_t *channel_layouts;         ///< array of support channel layouts, or NULL if unknown. array is terminated by 0
    uint8_t max_lowres;                     ///< maximum value for lowres supported by the decoder
    const AVClass *priv_class;              ///< AVClass for the private context
    const AVProfile *profiles;              ///< array of recognized profiles, or NULL if unknown, array is terminated by {FF_PROFILE_UNKNOWN}

    /*****************************************************************
     * No fields below this line are part of the public API. They
     * may not be used outside of libavcodec and can be changed and
     * removed at will.
     * New public fields should be added right above.
     *****************************************************************
     */
    int priv_data_size;
    struct AVCodec *next;
    /**
     * @name Frame-level threading support functions
     * @{
     */
    /**
     * If defined, called on thread contexts when they are created.
     * If the codec allocates writable tables in init(), re-allocate them here.
     * priv_data will be set to a copy of the original.
     */
    int (*init_thread_copy)(AVCodecContext *);
    /**
     * Copy necessary context variables from a previous thread context to the current one.
     * If not defined, the next thread will start automatically; otherwise, the codec
     * must call ff_thread_finish_setup().
     *
     * dst and src will (rarely) point to the same context, in which case memcpy should be skipped.
     */
    int (*update_thread_context)(AVCodecContext *dst, const AVCodecContext *src);
    /** @} */

    /**
     * Private codec-specific defaults.
     */
    const AVCodecDefault *defaults;

    /**
     * Initialize codec static data, called from avcodec_register().
     */
    void (*init_static_data)(struct AVCodec *codec);

    int (*init)(AVCodecContext *);
    int (*encode)(AVCodecContext *, uint8_t *buf, int buf_size, void *data);
    /**
     * Encode data to an AVPacket.
     *
     * @param      avctx          codec context
     * @param      avpkt          output AVPacket (may contain a user-provided buffer)
     * @param[in]  frame          AVFrame containing the raw data to be encoded
     * @param[out] got_packet_ptr encoder sets to 0 or 1 to indicate that a
     *                            non-empty packet was returned in avpkt.
     * @return 0 on success, negative error code on failure
     */
    int (*encode2)(AVCodecContext *avctx, AVPacket *avpkt, const AVFrame *frame,
                   int *got_packet_ptr);
    int (*decode)(AVCodecContext *, void *outdata, int *outdata_size, AVPacket *avpkt);
    int (*close)(AVCodecContext *);
    /**
     * Flush buffers.
     * Will be called when seeking
     */
    void (*flush)(AVCodecContext *);
} AVCodec;

/**
 * AVHWAccel.
 */
typedef struct AVHWAccel {
    /**
     * Name of the hardware accelerated codec.
     * The name is globally unique among encoders and among decoders (but an
     * encoder and a decoder can share the same name).
     */
    const char *name;

    /**
     * Type of codec implemented by the hardware accelerator.
     *
     * See AVMEDIA_TYPE_xxx
     */
    enum AVMediaType type;

    /**
     * Codec implemented by the hardware accelerator.
     *
     * See CODEC_ID_xxx
     */
    enum CodecID id;

    /**
     * Supported pixel format.
     *
     * Only hardware accelerated formats are supported here.
     */
    enum PixelFormat pix_fmt;

    /**
     * Hardware accelerated codec capabilities.
     * see FF_HWACCEL_CODEC_CAP_*
     */
    int capabilities;

    struct AVHWAccel *next;

    /**
     * Called at the beginning of each frame or field picture.
     *
     * Meaningful frame information (codec specific) is guaranteed to
     * be parsed at this point. This function is mandatory.
     *
     * Note that buf can be NULL along with buf_size set to 0.
     * Otherwise, this means the whole frame is available at this point.
     *
     * @param avctx the codec context
     * @param buf the frame data buffer base
     * @param buf_size the size of the frame in bytes
     * @return zero if successful, a negative value otherwise
     */
    int (*start_frame)(AVCodecContext *avctx, const uint8_t *buf, uint32_t buf_size);

    /**
     * Callback for each slice.
     *
     * Meaningful slice information (codec specific) is guaranteed to
     * be parsed at this point. This function is mandatory.
     *
     * @param avctx the codec context
     * @param buf the slice data buffer base
     * @param buf_size the size of the slice in bytes
     * @return zero if successful, a negative value otherwise
     */
    int (*decode_slice)(AVCodecContext *avctx, const uint8_t *buf, uint32_t buf_size);

    /**
     * Called at the end of each frame or field picture.
     *
     * The whole picture is parsed at this point and can now be sent
     * to the hardware accelerator. This function is mandatory.
     *
     * @param avctx the codec context
     * @return zero if successful, a negative value otherwise
     */
    int (*end_frame)(AVCodecContext *avctx);

    /**
     * Size of HW accelerator private data.
     *
     * Private data is allocated with av_mallocz() before
     * AVCodecContext.get_buffer() and deallocated after
     * AVCodecContext.release_buffer().
     */
    int priv_data_size;
} AVHWAccel;

/**
 * four components are given, that's all.
 * the last component is alpha
 */
typedef struct AVPicture {
    uint8_t *data[AV_NUM_DATA_POINTERS];
    int linesize[AV_NUM_DATA_POINTERS];     ///< number of bytes per line
} AVPicture;

#define AVPALETTE_SIZE 1024
#define AVPALETTE_COUNT 256

enum AVSubtitleType {
    SUBTITLE_NONE,

    SUBTITLE_BITMAP,                ///< A bitmap, pict will be set

    /**
     * Plain text, the text field must be set by the decoder and is
     * authoritative. ass and pict fields may contain approximations.
     */
    SUBTITLE_TEXT,

    /**
     * Formatted text, the ass field must be set by the decoder and is
     * authoritative. pict and text fields may contain approximations.
     */
    SUBTITLE_ASS,
};

typedef struct AVSubtitleRect {
    int x;         ///< top left corner  of pict, undefined when pict is not set
    int y;         ///< top left corner  of pict, undefined when pict is not set
    int w;         ///< width            of pict, undefined when pict is not set
    int h;         ///< height           of pict, undefined when pict is not set
    int nb_colors; ///< number of colors in pict, undefined when pict is not set

    /**
     * data+linesize for the bitmap of this subtitle.
     * can be set for text/ass as well once they where rendered
     */
    AVPicture pict;
    enum AVSubtitleType type;

    char *text;                     ///< 0 terminated plain UTF-8 text

    /**
     * 0 terminated ASS/SSA compatible event line.
     * The pressentation of this is unaffected by the other values in this
     * struct.
     */
    char *ass;
} AVSubtitleRect;

typedef struct AVSubtitle {
    uint16_t format; /* 0 = graphics */
    uint32_t start_display_time; /* relative to packet pts, in ms */
    uint32_t end_display_time; /* relative to packet pts, in ms */
    unsigned num_rects;
    AVSubtitleRect **rects;
    int64_t pts;    ///< Same as packet pts, in AV_TIME_BASE
} AVSubtitle;

/* packet functions */

/**
 * @deprecated use NULL instead
 */
attribute_deprecated void av_destruct_packet_nofree(AVPacket *pkt);

/**
 * Default packet destructor.
 */
void av_destruct_packet(AVPacket *pkt);

/**
 * Initialize optional fields of a packet with default values.
 *
 * @param pkt packet
 */
void av_init_packet(AVPacket *pkt);

/**
 * Allocate the payload of a packet and initialize its fields with
 * default values.
 *
 * @param pkt packet
 * @param size wanted payload size
 * @return 0 if OK, AVERROR_xxx otherwise
 */
int av_new_packet(AVPacket *pkt, int size);

/**
 * Reduce packet size, correctly zeroing padding
 *
 * @param pkt packet
 * @param size new size
 */
void av_shrink_packet(AVPacket *pkt, int size);

/**
 * Increase packet size, correctly zeroing padding
 *
 * @param pkt packet
 * @param grow_by number of bytes by which to increase the size of the packet
 */
int av_grow_packet(AVPacket *pkt, int grow_by);

/**
 * @warning This is a hack - the packet memory allocation stuff is broken. The
 * packet is allocated if it was not really allocated.
 */
int av_dup_packet(AVPacket *pkt);

/**
 * Free a packet.
 *
 * @param pkt packet to free
 */
void av_free_packet(AVPacket *pkt);

/**
 * Allocate new information of a packet.
 *
 * @param pkt packet
 * @param type side information type
 * @param size side information size
 * @return pointer to fresh allocated data or NULL otherwise
 */
uint8_t* av_packet_new_side_data(AVPacket *pkt, enum AVPacketSideDataType type,
                                 int size);

/**
 * Shrink the already allocated side data buffer
 *
 * @param pkt packet
 * @param type side information type
 * @param size new side information size
 * @return 0 on success, < 0 on failure
 */
int av_packet_shrink_side_data(AVPacket *pkt, enum AVPacketSideDataType type,
                               int size);

/**
 * Get side information from packet.
 *
 * @param pkt packet
 * @param type desired side information type
 * @param size pointer for side information size to store (optional)
 * @return pointer to data if present or NULL otherwise
 */
uint8_t* av_packet_get_side_data(AVPacket *pkt, enum AVPacketSideDataType type,
                                 int *size);

int av_packet_merge_side_data(AVPacket *pkt);

int av_packet_split_side_data(AVPacket *pkt);


/* resample.c */

struct ReSampleContext;
struct AVResampleContext;

typedef struct ReSampleContext ReSampleContext;

/**
 *  Initialize audio resampling context.
 *
 * @param output_channels  number of output channels
 * @param input_channels   number of input channels
 * @param output_rate      output sample rate
 * @param input_rate       input sample rate
 * @param sample_fmt_out   requested output sample format
 * @param sample_fmt_in    input sample format
 * @param filter_length    length of each FIR filter in the filterbank relative to the cutoff frequency
 * @param log2_phase_count log2 of the number of entries in the polyphase filterbank
 * @param linear           if 1 then the used FIR filter will be linearly interpolated
                           between the 2 closest, if 0 the closest will be used
 * @param cutoff           cutoff frequency, 1.0 corresponds to half the output sampling rate
 * @return allocated ReSampleContext, NULL if error occurred
 */
ReSampleContext *av_audio_resample_init(int output_channels, int input_channels,
                                        int output_rate, int input_rate,
                                        enum AVSampleFormat sample_fmt_out,
                                        enum AVSampleFormat sample_fmt_in,
                                        int filter_length, int log2_phase_count,
                                        int linear, double cutoff);

int audio_resample(ReSampleContext *s, short *output, short *input, int nb_samples);

/**
 * Free resample context.
 *
 * @param s a non-NULL pointer to a resample context previously
 *          created with av_audio_resample_init()
 */
void audio_resample_close(ReSampleContext *s);


/**
 * Initialize an audio resampler.
 * Note, if either rate is not an integer then simply scale both rates up so they are.
 * @param filter_length length of each FIR filter in the filterbank relative to the cutoff freq
 * @param log2_phase_count log2 of the number of entries in the polyphase filterbank
 * @param linear If 1 then the used FIR filter will be linearly interpolated
                 between the 2 closest, if 0 the closest will be used
 * @param cutoff cutoff frequency, 1.0 corresponds to half the output sampling rate
 */
struct AVResampleContext *av_resample_init(int out_rate, int in_rate, int filter_length, int log2_phase_count, int linear, double cutoff);

/**
 * Resample an array of samples using a previously configured context.
 * @param src an array of unconsumed samples
 * @param consumed the number of samples of src which have been consumed are returned here
 * @param src_size the number of unconsumed samples available
 * @param dst_size the amount of space in samples available in dst
 * @param update_ctx If this is 0 then the context will not be modified, that way several channels can be resampled with the same context.
 * @return the number of samples written in dst or -1 if an error occurred
 */
int av_resample(struct AVResampleContext *c, short *dst, short *src, int *consumed, int src_size, int dst_size, int update_ctx);


/**
 * Compensate samplerate/timestamp drift. The compensation is done by changing
 * the resampler parameters, so no audible clicks or similar distortions occur
 * @param compensation_distance distance in output samples over which the compensation should be performed
 * @param sample_delta number of output samples which should be output less
 *
 * example: av_resample_compensate(c, 10, 500)
 * here instead of 510 samples only 500 samples would be output
 *
 * note, due to rounding the actual compensation might be slightly different,
 * especially if the compensation_distance is large and the in_rate used during init is small
 */
void av_resample_compensate(struct AVResampleContext *c, int sample_delta, int compensation_distance);
void av_resample_close(struct AVResampleContext *c);

/**
 * Allocate memory for a picture.  Call avpicture_free() to free it.
 *
 * @see avpicture_fill()
 *
 * @param picture the picture to be filled in
 * @param pix_fmt the format of the picture
 * @param width the width of the picture
 * @param height the height of the picture
 * @return zero if successful, a negative value if not
 */
int avpicture_alloc(AVPicture *picture, enum PixelFormat pix_fmt, int width, int height);

/**
 * Free a picture previously allocated by avpicture_alloc().
 * The data buffer used by the AVPicture is freed, but the AVPicture structure
 * itself is not.
 *
 * @param picture the AVPicture to be freed
 */
void avpicture_free(AVPicture *picture);

/**
 * Fill in the AVPicture fields.
 * The fields of the given AVPicture are filled in by using the 'ptr' address
 * which points to the image data buffer. Depending on the specified picture
 * format, one or multiple image data pointers and line sizes will be set.
 * If a planar format is specified, several pointers will be set pointing to
 * the different picture planes and the line sizes of the different planes
 * will be stored in the lines_sizes array.
 * Call with ptr == NULL to get the required size for the ptr buffer.
 *
 * To allocate the buffer and fill in the AVPicture fields in one call,
 * use avpicture_alloc().
 *
 * @param picture AVPicture whose fields are to be filled in
 * @param ptr Buffer which will contain or contains the actual image data
 * @param pix_fmt The format in which the picture data is stored.
 * @param width the width of the image in pixels
 * @param height the height of the image in pixels
 * @return size of the image data in bytes
 */
int avpicture_fill(AVPicture *picture, uint8_t *ptr,
                   enum PixelFormat pix_fmt, int width, int height);

/**
 * Copy pixel data from an AVPicture into a buffer.
 * The data is stored compactly, without any gaps for alignment or padding
 * which may be applied by avpicture_fill().
 *
 * @see avpicture_get_size()
 *
 * @param[in] src AVPicture containing image data
 * @param[in] pix_fmt The format in which the picture data is stored.
 * @param[in] width the width of the image in pixels.
 * @param[in] height the height of the image in pixels.
 * @param[out] dest A buffer into which picture data will be copied.
 * @param[in] dest_size The size of 'dest'.
 * @return The number of bytes written to dest, or a negative value (error code) on error.
 */
int avpicture_layout(const AVPicture* src, enum PixelFormat pix_fmt, int width, int height,
                     unsigned char *dest, int dest_size);

/**
 * Calculate the size in bytes that a picture of the given width and height
 * would occupy if stored in the given picture format.
 * Note that this returns the size of a compact representation as generated
 * by avpicture_layout(), which can be smaller than the size required for e.g.
 * avpicture_fill().
 *
 * @param pix_fmt the given picture format
 * @param width the width of the image
 * @param height the height of the image
 * @return Image data size in bytes or -1 on error (e.g. too large dimensions).
 */
int avpicture_get_size(enum PixelFormat pix_fmt, int width, int height);
void avcodec_get_chroma_sub_sample(enum PixelFormat pix_fmt, int *h_shift, int *v_shift);

/**
 * Get the name of a codec.
 * @return  a static string identifying the codec; never NULL
 */
const char *avcodec_get_name(enum CodecID id);

void avcodec_set_dimensions(AVCodecContext *s, int width, int height);

/**
 * Return a value representing the fourCC code associated to the
 * pixel format pix_fmt, or 0 if no associated fourCC code can be
 * found.
 */
unsigned int avcodec_pix_fmt_to_codec_tag(enum PixelFormat pix_fmt);

/**
 * Put a string representing the codec tag codec_tag in buf.
 *
 * @param buf_size size in bytes of buf
 * @return the length of the string that would have been generated if
 * enough space had been available, excluding the trailing null
 */
size_t av_get_codec_tag_string(char *buf, size_t buf_size, unsigned int codec_tag);

#define FF_LOSS_RESOLUTION  0x0001 /**< loss due to resolution change */
#define FF_LOSS_DEPTH       0x0002 /**< loss due to color depth change */
#define FF_LOSS_COLORSPACE  0x0004 /**< loss due to color space conversion */
#define FF_LOSS_ALPHA       0x0008 /**< loss of alpha bits */
#define FF_LOSS_COLORQUANT  0x0010 /**< loss due to color quantization */
#define FF_LOSS_CHROMA      0x0020 /**< loss of chroma (e.g. RGB to gray conversion) */

/**
 * Compute what kind of losses will occur when converting from one specific
 * pixel format to another.
 * When converting from one pixel format to another, information loss may occur.
 * For example, when converting from RGB24 to GRAY, the color information will
 * be lost. Similarly, other losses occur when converting from some formats to
 * other formats. These losses can involve loss of chroma, but also loss of
 * resolution, loss of color depth, loss due to the color space conversion, loss
 * of the alpha bits or loss due to color quantization.
 * avcodec_get_fix_fmt_loss() informs you about the various types of losses
 * which will occur when converting from one pixel format to another.
 *
 * @param[in] dst_pix_fmt destination pixel format
 * @param[in] src_pix_fmt source pixel format
 * @param[in] has_alpha Whether the source pixel format alpha channel is used.
 * @return Combination of flags informing you what kind of losses will occur
 * (maximum loss for an invalid dst_pix_fmt).
 */
int avcodec_get_pix_fmt_loss(enum PixelFormat dst_pix_fmt, enum PixelFormat src_pix_fmt,
                             int has_alpha);

/**
 * Find the best pixel format to convert to given a certain source pixel
 * format.  When converting from one pixel format to another, information loss
 * may occur.  For example, when converting from RGB24 to GRAY, the color
 * information will be lost. Similarly, other losses occur when converting from
 * some formats to other formats. avcodec_find_best_pix_fmt() searches which of
 * the given pixel formats should be used to suffer the least amount of loss.
 * The pixel formats from which it chooses one, are determined by the
 * pix_fmt_mask parameter.
 *
 * Note, only the first 64 pixel formats will fit in pix_fmt_mask.
 *
 * @code
 * src_pix_fmt = PIX_FMT_YUV420P;
 * pix_fmt_mask = (1 << PIX_FMT_YUV422P) | (1 << PIX_FMT_RGB24);
 * dst_pix_fmt = avcodec_find_best_pix_fmt(pix_fmt_mask, src_pix_fmt, alpha, &loss);
 * @endcode
 *
 * @param[in] pix_fmt_mask bitmask determining which pixel format to choose from
 * @param[in] src_pix_fmt source pixel format
 * @param[in] has_alpha Whether the source pixel format alpha channel is used.
 * @param[out] loss_ptr Combination of flags informing you what kind of losses will occur.
 * @return The best pixel format to convert to or -1 if none was found.
 */
enum PixelFormat avcodec_find_best_pix_fmt(int64_t pix_fmt_mask, enum PixelFormat src_pix_fmt,
                              int has_alpha, int *loss_ptr);

/**
 * Find the best pixel format to convert to given a certain source pixel
 * format and a selection of two destination pixel formats. When converting from
 * one pixel format to another, information loss may occur.  For example, when converting
 * from RGB24 to GRAY, the color information will be lost. Similarly, other losses occur when
 * converting from some formats to other formats. avcodec_find_best_pix_fmt2() selects which of
 * the given pixel formats should be used to suffer the least amount of loss.
 *
 * If one of the destination formats is PIX_FMT_NONE the other pixel format (if valid) will be
 * returned.
 *
 * @code
 * src_pix_fmt = PIX_FMT_YUV420P;
 * dst_pix_fmt1= PIX_FMT_RGB24;
 * dst_pix_fmt2= PIX_FMT_GRAY8;
 * dst_pix_fmt3= PIX_FMT_RGB8;
 * loss= FF_LOSS_CHROMA; // don't care about chroma loss, so chroma loss will be ignored.
 * dst_pix_fmt = avcodec_find_best_pix_fmt2(dst_pix_fmt1, dst_pix_fmt2, src_pix_fmt, alpha, &loss);
 * dst_pix_fmt = avcodec_find_best_pix_fmt2(dst_pix_fmt, dst_pix_fmt3, src_pix_fmt, alpha, &loss);
 * @endcode
 *
 * @param[in] dst_pix_fmt1 One of the two destination pixel formats to choose from
 * @param[in] dst_pix_fmt2 The other of the two destination pixel formats to choose from
 * @param[in] src_pix_fmt Source pixel format
 * @param[in] has_alpha Whether the source pixel format alpha channel is used.
 * @param[in, out] loss_ptr Combination of loss flags. In: selects which of the losses to ignore, i.e.
 *                               NULL or value of zero means we care about all losses. Out: the loss
 *                               that occurs when converting from src to selected dst pixel format.
 * @return The best pixel format to convert to or -1 if none was found.
 */
enum PixelFormat avcodec_find_best_pix_fmt2(enum PixelFormat dst_pix_fmt1, enum PixelFormat dst_pix_fmt2,
                                            enum PixelFormat src_pix_fmt, int has_alpha, int *loss_ptr);


/* deinterlace a picture */
/* deinterlace - if not supported return -1 */
int avpicture_deinterlace(AVPicture *dst, const AVPicture *src,
                          enum PixelFormat pix_fmt, int width, int height);

/* external high level API */

/**
 * If c is NULL, returns the first registered codec,
 * if c is non-NULL, returns the next registered codec after c,
 * or NULL if c is the last one.
 */
AVCodec *av_codec_next(AVCodec *c);

/**
 * Return the LIBAVCODEC_VERSION_INT constant.
 */
unsigned avcodec_version(void);

/**
 * Return the libavcodec build-time configuration.
 */
const char *avcodec_configuration(void);

/**
 * Return the libavcodec license.
 */
const char *avcodec_license(void);

/**
 * Register the codec codec and initialize libavcodec.
 *
 * @warning either this function or avcodec_register_all() must be called
 * before any other libavcodec functions.
 *
 * @see avcodec_register_all()
 */
void avcodec_register(AVCodec *codec);

/**
 * Find a registered encoder with a matching codec ID.
 *
 * @param id CodecID of the requested encoder
 * @return An encoder if one was found, NULL otherwise.
 */
AVCodec *avcodec_find_encoder(enum CodecID id);

/**
 * Find a registered encoder with the specified name.
 *
 * @param name name of the requested encoder
 * @return An encoder if one was found, NULL otherwise.
 */
AVCodec *avcodec_find_encoder_by_name(const char *name);

/**
 * Find a registered decoder with a matching codec ID.
 *
 * @param id CodecID of the requested decoder
 * @return A decoder if one was found, NULL otherwise.
 */
AVCodec *avcodec_find_decoder(enum CodecID id);

/**
 * Find a registered decoder with the specified name.
 *
 * @param name name of the requested decoder
 * @return A decoder if one was found, NULL otherwise.
 */
AVCodec *avcodec_find_decoder_by_name(const char *name);
void avcodec_string(char *buf, int buf_size, AVCodecContext *enc, int encode);

/**
 * Return a name for the specified profile, if available.
 *
 * @param codec the codec that is searched for the given profile
 * @param profile the profile value for which a name is requested
 * @return A name for the profile if found, NULL otherwise.
 */
const char *av_get_profile_name(const AVCodec *codec, int profile);

#if FF_API_ALLOC_CONTEXT
/**
 * Set the fields of the given AVCodecContext to default values.
 *
 * @param s The AVCodecContext of which the fields should be set to default values.
 * @deprecated use avcodec_get_context_defaults3
 */
attribute_deprecated
void avcodec_get_context_defaults(AVCodecContext *s);

/** THIS FUNCTION IS NOT YET PART OF THE PUBLIC API!
 *  we WILL change its arguments and name a few times! */
attribute_deprecated
void avcodec_get_context_defaults2(AVCodecContext *s, enum AVMediaType);
#endif

/**
 * Set the fields of the given AVCodecContext to default values corresponding
 * to the given codec (defaults may be codec-dependent).
 *
 * Do not call this function if a non-NULL codec has been passed
 * to avcodec_alloc_context3() that allocated this AVCodecContext.
 * If codec is non-NULL, it is illegal to call avcodec_open2() with a
 * different codec on this AVCodecContext.
 */
int avcodec_get_context_defaults3(AVCodecContext *s, AVCodec *codec);

#if FF_API_ALLOC_CONTEXT
/**
 * Allocate an AVCodecContext and set its fields to default values.  The
 * resulting struct can be deallocated by simply calling av_free().
 *
 * @return An AVCodecContext filled with default values or NULL on failure.
 * @see avcodec_get_context_defaults
 *
 * @deprecated use avcodec_alloc_context3()
 */
attribute_deprecated
AVCodecContext *avcodec_alloc_context(void);

/** THIS FUNCTION IS NOT YET PART OF THE PUBLIC API!
 *  we WILL change its arguments and name a few times! */
attribute_deprecated
AVCodecContext *avcodec_alloc_context2(enum AVMediaType);
#endif

/**
 * Allocate an AVCodecContext and set its fields to default values.  The
 * resulting struct can be deallocated by calling avcodec_close() on it followed
 * by av_free().
 *
 * @param codec if non-NULL, allocate private data and initialize defaults
 *              for the given codec. It is illegal to then call avcodec_open2()
 *              with a different codec.
 *              If NULL, then the codec-specific defaults won't be initialized,
 *              which may result in suboptimal default settings (this is
 *              important mainly for encoders, e.g. libx264).
 *
 * @return An AVCodecContext filled with default values or NULL on failure.
 * @see avcodec_get_context_defaults
 */
AVCodecContext *avcodec_alloc_context3(AVCodec *codec);

/**
 * Copy the settings of the source AVCodecContext into the destination
 * AVCodecContext. The resulting destination codec context will be
 * unopened, i.e. you are required to call avcodec_open2() before you
 * can use this AVCodecContext to decode/encode video/audio data.
 *
 * @param dest target codec context, should be initialized with
 *             avcodec_alloc_context3(), but otherwise uninitialized
 * @param src source codec context
 * @return AVERROR() on error (e.g. memory allocation error), 0 on success
 */
int avcodec_copy_context(AVCodecContext *dest, const AVCodecContext *src);

/**
 * Set the fields of the given AVFrame to default values.
 *
 * @param pic The AVFrame of which the fields should be set to default values.
 */
void avcodec_get_frame_defaults(AVFrame *pic);

/**
 * Allocate an AVFrame and set its fields to default values.  The resulting
 * struct can be deallocated by simply calling av_free().
 *
 * @return An AVFrame filled with default values or NULL on failure.
 * @see avcodec_get_frame_defaults
 */
AVFrame *avcodec_alloc_frame(void);

int avcodec_default_get_buffer(AVCodecContext *s, AVFrame *pic);
void avcodec_default_release_buffer(AVCodecContext *s, AVFrame *pic);
int avcodec_default_reget_buffer(AVCodecContext *s, AVFrame *pic);

/**
 * Return the amount of padding in pixels which the get_buffer callback must
 * provide around the edge of the image for codecs which do not have the
 * CODEC_FLAG_EMU_EDGE flag.
 *
 * @return Required padding in pixels.
 */
unsigned avcodec_get_edge_width(void);
/**
 * Modify width and height values so that they will result in a memory
 * buffer that is acceptable for the codec if you do not use any horizontal
 * padding.
 *
 * May only be used if a codec with CODEC_CAP_DR1 has been opened.
 * If CODEC_FLAG_EMU_EDGE is not set, the dimensions must have been increased
 * according to avcodec_get_edge_width() before.
 */
void avcodec_align_dimensions(AVCodecContext *s, int *width, int *height);
/**
 * Modify width and height values so that they will result in a memory
 * buffer that is acceptable for the codec if you also ensure that all
 * line sizes are a multiple of the respective linesize_align[i].
 *
 * May only be used if a codec with CODEC_CAP_DR1 has been opened.
 * If CODEC_FLAG_EMU_EDGE is not set, the dimensions must have been increased
 * according to avcodec_get_edge_width() before.
 */
void avcodec_align_dimensions2(AVCodecContext *s, int *width, int *height,
                               int linesize_align[AV_NUM_DATA_POINTERS]);

enum PixelFormat avcodec_default_get_format(struct AVCodecContext *s, const enum PixelFormat * fmt);

int avcodec_default_execute(AVCodecContext *c, int (*func)(AVCodecContext *c2, void *arg2),void *arg, int *ret, int count, int size);
int avcodec_default_execute2(AVCodecContext *c, int (*func)(AVCodecContext *c2, void *arg2, int, int),void *arg, int *ret, int count);
//FIXME func typedef

#if FF_API_AVCODEC_OPEN
/**
 * Initialize the AVCodecContext to use the given AVCodec. Prior to using this
 * function the context has to be allocated.
 *
 * The functions avcodec_find_decoder_by_name(), avcodec_find_encoder_by_name(),
 * avcodec_find_decoder() and avcodec_find_encoder() provide an easy way for
 * retrieving a codec.
 *
 * @warning This function is not thread safe!
 *
 * @code
 * avcodec_register_all();
 * codec = avcodec_find_decoder(CODEC_ID_H264);
 * if (!codec)
 *     exit(1);
 *
 * context = avcodec_alloc_context3(codec);
 *
 * if (avcodec_open(context, codec) < 0)
 *     exit(1);
 * @endcode
 *
 * @param avctx The context which will be set up to use the given codec.
 * @param codec The codec to use within the context.
 * @return zero on success, a negative value on error
 * @see avcodec_alloc_context3, avcodec_find_decoder, avcodec_find_encoder, avcodec_close
 *
 * @deprecated use avcodec_open2
 */
attribute_deprecated
int avcodec_open(AVCodecContext *avctx, AVCodec *codec);
#endif

/**
 * Initialize the AVCodecContext to use the given AVCodec. Prior to using this
 * function the context has to be allocated with avcodec_alloc_context3().
 *
 * The functions avcodec_find_decoder_by_name(), avcodec_find_encoder_by_name(),
 * avcodec_find_decoder() and avcodec_find_encoder() provide an easy way for
 * retrieving a codec.
 *
 * @warning This function is not thread safe!
 *
 * @code
 * avcodec_register_all();
 * av_dict_set(&opts, "b", "2.5M", 0);
 * codec = avcodec_find_decoder(CODEC_ID_H264);
 * if (!codec)
 *     exit(1);
 *
 * context = avcodec_alloc_context3(codec);
 *
 * if (avcodec_open2(context, codec, opts) < 0)
 *     exit(1);
 * @endcode
 *
 * @param avctx The context to initialize.
 * @param codec The codec to open this context for. If a non-NULL codec has been
 *              previously passed to avcodec_alloc_context3() or
 *              avcodec_get_context_defaults3() for this context, then this
 *              parameter MUST be either NULL or equal to the previously passed
 *              codec.
 * @param options A dictionary filled with AVCodecContext and codec-private options.
 *                On return this object will be filled with options that were not found.
 *
 * @return zero on success, a negative value on error
 * @see avcodec_alloc_context3(), avcodec_find_decoder(), avcodec_find_encoder(),
 *      av_dict_set(), av_opt_find().
 */
int avcodec_open2(AVCodecContext *avctx, AVCodec *codec, AVDictionary **options);

#if FF_API_OLD_DECODE_AUDIO
/**
 * Wrapper function which calls avcodec_decode_audio4.
 *
 * @deprecated Use avcodec_decode_audio4 instead.
 *
 * Decode the audio frame of size avpkt->size from avpkt->data into samples.
 * Some decoders may support multiple frames in a single AVPacket, such
 * decoders would then just decode the first frame. In this case,
 * avcodec_decode_audio3 has to be called again with an AVPacket that contains
 * the remaining data in order to decode the second frame etc.
 * If no frame
 * could be outputted, frame_size_ptr is zero. Otherwise, it is the
 * decompressed frame size in bytes.
 *
 * @warning You must set frame_size_ptr to the allocated size of the
 * output buffer before calling avcodec_decode_audio3().
 *
 * @warning The input buffer must be FF_INPUT_BUFFER_PADDING_SIZE larger than
 * the actual read bytes because some optimized bitstream readers read 32 or 64
 * bits at once and could read over the end.
 *
 * @warning The end of the input buffer avpkt->data should be set to 0 to ensure that
 * no overreading happens for damaged MPEG streams.
 *
 * @warning You must not provide a custom get_buffer() when using
 * avcodec_decode_audio3().  Doing so will override it with
 * avcodec_default_get_buffer.  Use avcodec_decode_audio4() instead,
 * which does allow the application to provide a custom get_buffer().
 *
 * @note You might have to align the input buffer avpkt->data and output buffer
 * samples. The alignment requirements depend on the CPU: On some CPUs it isn't
 * necessary at all, on others it won't work at all if not aligned and on others
 * it will work but it will have an impact on performance.
 *
 * In practice, avpkt->data should have 4 byte alignment at minimum and
 * samples should be 16 byte aligned unless the CPU doesn't need it
 * (AltiVec and SSE do).
 *
 * @note Codecs which have the CODEC_CAP_DELAY capability set have a delay
 * between input and output, these need to be fed with avpkt->data=NULL,
 * avpkt->size=0 at the end to return the remaining frames.
 *
 * @param avctx the codec context
 * @param[out] samples the output buffer, sample type in avctx->sample_fmt
 *                     If the sample format is planar, each channel plane will
 *                     be the same size, with no padding between channels.
 * @param[in,out] frame_size_ptr the output buffer size in bytes
 * @param[in] avpkt The input AVPacket containing the input buffer.
 *            You can create such packet with av_init_packet() and by then setting
 *            data and size, some decoders might in addition need other fields.
 *            All decoders are designed to use the least fields possible though.
 * @return On error a negative value is returned, otherwise the number of bytes
 * used or zero if no frame data was decompressed (used) from the input AVPacket.
 */
attribute_deprecated int avcodec_decode_audio3(AVCodecContext *avctx, int16_t *samples,
                         int *frame_size_ptr,
                         AVPacket *avpkt);
#endif

/**
 * Decode the audio frame of size avpkt->size from avpkt->data into frame.
 *
 * Some decoders may support multiple frames in a single AVPacket. Such
 * decoders would then just decode the first frame. In this case,
 * avcodec_decode_audio4 has to be called again with an AVPacket containing
 * the remaining data in order to decode the second frame, etc...
 * Even if no frames are returned, the packet needs to be fed to the decoder
 * with remaining data until it is completely consumed or an error occurs.
 *
 * @warning The input buffer, avpkt->data must be FF_INPUT_BUFFER_PADDING_SIZE
 *          larger than the actual read bytes because some optimized bitstream
 *          readers read 32 or 64 bits at once and could read over the end.
 *
 * @note You might have to align the input buffer. The alignment requirements
 *       depend on the CPU and the decoder.
 *
 * @param      avctx the codec context
 * @param[out] frame The AVFrame in which to store decoded audio samples.
 *                   Decoders request a buffer of a particular size by setting
 *                   AVFrame.nb_samples prior to calling get_buffer(). The
 *                   decoder may, however, only utilize part of the buffer by
 *                   setting AVFrame.nb_samples to a smaller value in the
 *                   output frame.
 * @param[out] got_frame_ptr Zero if no frame could be decoded, otherwise it is
 *                           non-zero.
 * @param[in]  avpkt The input AVPacket containing the input buffer.
 *                   At least avpkt->data and avpkt->size should be set. Some
 *                   decoders might also require additional fields to be set.
 * @return A negative error code is returned if an error occurred during
 *         decoding, otherwise the number of bytes consumed from the input
 *         AVPacket is returned.
 */
int avcodec_decode_audio4(AVCodecContext *avctx, AVFrame *frame,
                          int *got_frame_ptr, AVPacket *avpkt);

/**
 * Decode the video frame of size avpkt->size from avpkt->data into picture.
 * Some decoders may support multiple frames in a single AVPacket, such
 * decoders would then just decode the first frame.
 *
 * @warning The input buffer must be FF_INPUT_BUFFER_PADDING_SIZE larger than
 * the actual read bytes because some optimized bitstream readers read 32 or 64
 * bits at once and could read over the end.
 *
 * @warning The end of the input buffer buf should be set to 0 to ensure that
 * no overreading happens for damaged MPEG streams.
 *
 * @note You might have to align the input buffer avpkt->data.
 * The alignment requirements depend on the CPU: on some CPUs it isn't
 * necessary at all, on others it won't work at all if not aligned and on others
 * it will work but it will have an impact on performance.
 *
 * In practice, avpkt->data should have 4 byte alignment at minimum.
 *
 * @note Codecs which have the CODEC_CAP_DELAY capability set have a delay
 * between input and output, these need to be fed with avpkt->data=NULL,
 * avpkt->size=0 at the end to return the remaining frames.
 *
 * @param avctx the codec context
 * @param[out] picture The AVFrame in which the decoded video frame will be stored.
 *             Use avcodec_alloc_frame to get an AVFrame, the codec will
 *             allocate memory for the actual bitmap.
 *             with default get/release_buffer(), the decoder frees/reuses the bitmap as it sees fit.
 *             with overridden get/release_buffer() (needs CODEC_CAP_DR1) the user decides into what buffer the decoder
 *                   decodes and the decoder tells the user once it does not need the data anymore,
 *                   the user app can at this point free/reuse/keep the memory as it sees fit.
 *
 * @param[in] avpkt The input AVpacket containing the input buffer.
 *            You can create such packet with av_init_packet() and by then setting
 *            data and size, some decoders might in addition need other fields like
 *            flags&AV_PKT_FLAG_KEY. All decoders are designed to use the least
 *            fields possible.
 * @param[in,out] got_picture_ptr Zero if no frame could be decompressed, otherwise, it is nonzero.
 * @return On error a negative value is returned, otherwise the number of bytes
 * used or zero if no frame could be decompressed.
 */
int avcodec_decode_video2(AVCodecContext *avctx, AVFrame *picture,
                         int *got_picture_ptr,
                         const AVPacket *avpkt);

/**
 * Decode a subtitle message.
 * Return a negative value on error, otherwise return the number of bytes used.
 * If no subtitle could be decompressed, got_sub_ptr is zero.
 * Otherwise, the subtitle is stored in *sub.
 * Note that CODEC_CAP_DR1 is not available for subtitle codecs. This is for
 * simplicity, because the performance difference is expect to be negligible
 * and reusing a get_buffer written for video codecs would probably perform badly
 * due to a potentially very different allocation pattern.
 *
 * @param avctx the codec context
 * @param[out] sub The AVSubtitle in which the decoded subtitle will be stored, must be
                   freed with avsubtitle_free if *got_sub_ptr is set.
 * @param[in,out] got_sub_ptr Zero if no subtitle could be decompressed, otherwise, it is nonzero.
 * @param[in] avpkt The input AVPacket containing the input buffer.
 */
int avcodec_decode_subtitle2(AVCodecContext *avctx, AVSubtitle *sub,
                            int *got_sub_ptr,
                            AVPacket *avpkt);

/**
 * Free all allocated data in the given subtitle struct.
 *
 * @param sub AVSubtitle to free.
 */
void avsubtitle_free(AVSubtitle *sub);

#if FF_API_OLD_ENCODE_AUDIO
/**
 * Encode an audio frame from samples into buf.
 *
 * @deprecated Use avcodec_encode_audio2 instead.
 *
 * @note The output buffer should be at least FF_MIN_BUFFER_SIZE bytes large.
 * However, for codecs with avctx->frame_size equal to 0 (e.g. PCM) the user
 * will know how much space is needed because it depends on the value passed
 * in buf_size as described below. In that case a lower value can be used.
 *
 * @param avctx the codec context
 * @param[out] buf the output buffer
 * @param[in] buf_size the output buffer size
 * @param[in] samples the input buffer containing the samples
 * The number of samples read from this buffer is frame_size*channels,
 * both of which are defined in avctx.
 * For codecs which have avctx->frame_size equal to 0 (e.g. PCM) the number of
 * samples read from samples is equal to:
 * buf_size * 8 / (avctx->channels * av_get_bits_per_sample(avctx->codec_id))
 * This also implies that av_get_bits_per_sample() must not return 0 for these
 * codecs.
 * @return On error a negative value is returned, on success zero or the number
 * of bytes used to encode the data read from the input buffer.
 */
int attribute_deprecated avcodec_encode_audio(AVCodecContext *avctx,
                                              uint8_t *buf, int buf_size,
                                              const short *samples);
#endif

/**
 * Encode a frame of audio.
 *
 * Takes input samples from frame and writes the next output packet, if
 * available, to avpkt. The output packet does not necessarily contain data for
 * the most recent frame, as encoders can delay, split, and combine input frames
 * internally as needed.
 *
 * @param avctx     codec context
 * @param avpkt     output AVPacket.
 *                  The user can supply an output buffer by setting
 *                  avpkt->data and avpkt->size prior to calling the
 *                  function, but if the size of the user-provided data is not
 *                  large enough, encoding will fail. All other AVPacket fields
 *                  will be reset by the encoder using av_init_packet(). If
 *                  avpkt->data is NULL, the encoder will allocate it.
 *                  The encoder will set avpkt->size to the size of the
 *                  output packet.
 *
 *                  If this function fails or produces no output, avpkt will be
 *                  freed using av_free_packet() (i.e. avpkt->destruct will be
 *                  called to free the user supplied buffer).
 * @param[in] frame AVFrame containing the raw audio data to be encoded.
 *                  May be NULL when flushing an encoder that has the
 *                  CODEC_CAP_DELAY capability set.
 *                  There are 2 codec capabilities that affect the allowed
 *                  values of frame->nb_samples.
 *                  If CODEC_CAP_SMALL_LAST_FRAME is set, then only the final
 *                  frame may be smaller than avctx->frame_size, and all other
 *                  frames must be equal to avctx->frame_size.
 *                  If CODEC_CAP_VARIABLE_FRAME_SIZE is set, then each frame
 *                  can have any number of samples.
 *                  If neither is set, frame->nb_samples must be equal to
 *                  avctx->frame_size for all frames.
 * @param[out] got_packet_ptr This field is set to 1 by libavcodec if the
 *                            output packet is non-empty, and to 0 if it is
 *                            empty. If the function returns an error, the
 *                            packet can be assumed to be invalid, and the
 *                            value of got_packet_ptr is undefined and should
 *                            not be used.
 * @return          0 on success, negative error code on failure
 */
int avcodec_encode_audio2(AVCodecContext *avctx, AVPacket *avpkt,
                          const AVFrame *frame, int *got_packet_ptr);

/**
 * Fill audio frame data and linesize.
 * AVFrame extended_data channel pointers are allocated if necessary for
 * planar audio.
 *
 * @param frame       the AVFrame
 *                    frame->nb_samples must be set prior to calling the
 *                    function. This function fills in frame->data,
 *                    frame->extended_data, frame->linesize[0].
 * @param nb_channels channel count
 * @param sample_fmt  sample format
 * @param buf         buffer to use for frame data
 * @param buf_size    size of buffer
 * @param align       plane size sample alignment
 * @return            0 on success, negative error code on failure
 */
int avcodec_fill_audio_frame(AVFrame *frame, int nb_channels,
                             enum AVSampleFormat sample_fmt, const uint8_t *buf,
                             int buf_size, int align);

#if FF_API_OLD_ENCODE_VIDEO
/**
 * @deprecated use avcodec_encode_video2() instead.
 *
 * Encode a video frame from pict into buf.
 * The input picture should be
 * stored using a specific format, namely avctx.pix_fmt.
 *
 * @param avctx the codec context
 * @param[out] buf the output buffer for the bitstream of encoded frame
 * @param[in] buf_size the size of the output buffer in bytes
 * @param[in] pict the input picture to encode
 * @return On error a negative value is returned, on success zero or the number
 * of bytes used from the output buffer.
 */
attribute_deprecated
int avcodec_encode_video(AVCodecContext *avctx, uint8_t *buf, int buf_size,
                         const AVFrame *pict);
#endif

/**
 * Encode a frame of video.
 *
 * Takes input raw video data from frame and writes the next output packet, if
 * available, to avpkt. The output packet does not necessarily contain data for
 * the most recent frame, as encoders can delay and reorder input frames
 * internally as needed.
 *
 * @param avctx     codec context
 * @param avpkt     output AVPacket.
 *                  The user can supply an output buffer by setting
 *                  avpkt->data and avpkt->size prior to calling the
 *                  function, but if the size of the user-provided data is not
 *                  large enough, encoding will fail. All other AVPacket fields
 *                  will be reset by the encoder using av_init_packet(). If
 *                  avpkt->data is NULL, the encoder will allocate it.
 *                  The encoder will set avpkt->size to the size of the
 *                  output packet. The returned data (if any) belongs to the
 *                  caller, he is responsible for freeing it.
 *
 *                  If this function fails or produces no output, avpkt will be
 *                  freed using av_free_packet() (i.e. avpkt->destruct will be
 *                  called to free the user supplied buffer).
 * @param[in] frame AVFrame containing the raw video data to be encoded.
 *                  May be NULL when flushing an encoder that has the
 *                  CODEC_CAP_DELAY capability set.
 * @param[out] got_packet_ptr This field is set to 1 by libavcodec if the
 *                            output packet is non-empty, and to 0 if it is
 *                            empty. If the function returns an error, the
 *                            packet can be assumed to be invalid, and the
 *                            value of got_packet_ptr is undefined and should
 *                            not be used.
 * @return          0 on success, negative error code on failure
 */
int avcodec_encode_video2(AVCodecContext *avctx, AVPacket *avpkt,
                          const AVFrame *frame, int *got_packet_ptr);

int avcodec_encode_subtitle(AVCodecContext *avctx, uint8_t *buf, int buf_size,
                            const AVSubtitle *sub);

/**
 * Close a given AVCodecContext and free all the data associated with it
 * (but not the AVCodecContext itself).
 *
 * Calling this function on an AVCodecContext that hasn't been opened will free
 * the codec-specific data allocated in avcodec_alloc_context3() /
 * avcodec_get_context_defaults3() with a non-NULL codec. Subsequent calls will
 * do nothing.
 */
int avcodec_close(AVCodecContext *avctx);

/**
 * Register all the codecs, parsers and bitstream filters which were enabled at
 * configuration time. If you do not call this function you can select exactly
 * which formats you want to support, by using the individual registration
 * functions.
 *
 * @see avcodec_register
 * @see av_register_codec_parser
 * @see av_register_bitstream_filter
 */
void avcodec_register_all(void);

/**
 * Flush buffers, should be called when seeking or when switching to a different stream.
 */
void avcodec_flush_buffers(AVCodecContext *avctx);

void avcodec_default_free_buffers(AVCodecContext *s);

/* misc useful functions */

/**
 * Return codec bits per sample.
 *
 * @param[in] codec_id the codec
 * @return Number of bits per sample or zero if unknown for the given codec.
 */
int av_get_bits_per_sample(enum CodecID codec_id);

/**
 * Return the PCM codec associated with a sample format.
 * @param be  endianness, 0 for little, 1 for big,
 *            -1 (or anything else) for native
 * @return  CODEC_ID_PCM_* or CODEC_ID_NONE
 */
enum CodecID av_get_pcm_codec(enum AVSampleFormat fmt, int be);

/**
 * Return codec bits per sample.
 * Only return non-zero if the bits per sample is exactly correct, not an
 * approximation.
 *
 * @param[in] codec_id the codec
 * @return Number of bits per sample or zero if unknown for the given codec.
 */
int av_get_exact_bits_per_sample(enum CodecID codec_id);

/**
 * Return audio frame duration.
 *
 * @param avctx        codec context
 * @param frame_bytes  size of the frame, or 0 if unknown
 * @return             frame duration, in samples, if known. 0 if not able to
 *                     determine.
 */
int av_get_audio_frame_duration(AVCodecContext *avctx, int frame_bytes);

/* frame parsing */
typedef struct AVCodecParserContext {
    void *priv_data;
    struct AVCodecParser *parser;
    int64_t frame_offset; /* offset of the current frame */
    int64_t cur_offset; /* current offset
                           (incremented by each av_parser_parse()) */
    int64_t next_frame_offset; /* offset of the next frame */
    /* video info */
    int pict_type; /* XXX: Put it back in AVCodecContext. */
    /**
     * This field is used for proper frame duration computation in lavf.
     * It signals, how much longer the frame duration of the current frame
     * is compared to normal frame duration.
     *
     * frame_duration = (1 + repeat_pict) * time_base
     *
     * It is used by codecs like H.264 to display telecined material.
     */
    int repeat_pict; /* XXX: Put it back in AVCodecContext. */
    int64_t pts;     /* pts of the current frame */
    int64_t dts;     /* dts of the current frame */

    /* private data */
    int64_t last_pts;
    int64_t last_dts;
    int fetch_timestamp;

#define AV_PARSER_PTS_NB 4
    int cur_frame_start_index;
    int64_t cur_frame_offset[AV_PARSER_PTS_NB];
    int64_t cur_frame_pts[AV_PARSER_PTS_NB];
    int64_t cur_frame_dts[AV_PARSER_PTS_NB];

    int flags;
#define PARSER_FLAG_COMPLETE_FRAMES           0x0001
#define PARSER_FLAG_ONCE                      0x0002
/// Set if the parser has a valid file offset
#define PARSER_FLAG_FETCHED_OFFSET            0x0004

    int64_t offset;      ///< byte offset from starting packet start
    int64_t cur_frame_end[AV_PARSER_PTS_NB];

    /**
     * Set by parser to 1 for key frames and 0 for non-key frames.
     * It is initialized to -1, so if the parser doesn't set this flag,
     * old-style fallback using AV_PICTURE_TYPE_I picture type as key frames
     * will be used.
     */
    int key_frame;

    /**
     * Time difference in stream time base units from the pts of this
     * packet to the point at which the output from the decoder has converged
     * independent from the availability of previous frames. That is, the
     * frames are virtually identical no matter if decoding started from
     * the very first frame or from this keyframe.
     * Is AV_NOPTS_VALUE if unknown.
     * This field is not the display duration of the current frame.
     * This field has no meaning if the packet does not have AV_PKT_FLAG_KEY
     * set.
     *
     * The purpose of this field is to allow seeking in streams that have no
     * keyframes in the conventional sense. It corresponds to the
     * recovery point SEI in H.264 and match_time_delta in NUT. It is also
     * essential for some types of subtitle streams to ensure that all
     * subtitles are correctly displayed after seeking.
     */
    int64_t convergence_duration;

    // Timestamp generation support:
    /**
     * Synchronization point for start of timestamp generation.
     *
     * Set to >0 for sync point, 0 for no sync point and <0 for undefined
     * (default).
     *
     * For example, this corresponds to presence of H.264 buffering period
     * SEI message.
     */
    int dts_sync_point;

    /**
     * Offset of the current timestamp against last timestamp sync point in
     * units of AVCodecContext.time_base.
     *
     * Set to INT_MIN when dts_sync_point unused. Otherwise, it must
     * contain a valid timestamp offset.
     *
     * Note that the timestamp of sync point has usually a nonzero
     * dts_ref_dts_delta, which refers to the previous sync point. Offset of
     * the next frame after timestamp sync point will be usually 1.
     *
     * For example, this corresponds to H.264 cpb_removal_delay.
     */
    int dts_ref_dts_delta;

    /**
     * Presentation delay of current frame in units of AVCodecContext.time_base.
     *
     * Set to INT_MIN when dts_sync_point unused. Otherwise, it must
     * contain valid non-negative timestamp delta (presentation time of a frame
     * must not lie in the past).
     *
     * This delay represents the difference between decoding and presentation
     * time of the frame.
     *
     * For example, this corresponds to H.264 dpb_output_delay.
     */
    int pts_dts_delta;

    /**
     * Position of the packet in file.
     *
     * Analogous to cur_frame_pts/dts
     */
    int64_t cur_frame_pos[AV_PARSER_PTS_NB];

    /**
     * Byte position of currently parsed frame in stream.
     */
    int64_t pos;

    /**
     * Previous frame byte position.
     */
    int64_t last_pos;

    /**
     * Duration of the current frame.
     * For audio, this is in units of 1 / AVCodecContext.sample_rate.
     * For all other types, this is in units of AVCodecContext.time_base.
     */
    int duration;
} AVCodecParserContext;

typedef struct AVCodecParser {
    int codec_ids[5]; /* several codec IDs are permitted */
    int priv_data_size;
    int (*parser_init)(AVCodecParserContext *s);
    int (*parser_parse)(AVCodecParserContext *s,
                        AVCodecContext *avctx,
                        const uint8_t **poutbuf, int *poutbuf_size,
                        const uint8_t *buf, int buf_size);
    void (*parser_close)(AVCodecParserContext *s);
    int (*split)(AVCodecContext *avctx, const uint8_t *buf, int buf_size);
    struct AVCodecParser *next;
} AVCodecParser;

AVCodecParser *av_parser_next(AVCodecParser *c);

void av_register_codec_parser(AVCodecParser *parser);
AVCodecParserContext *av_parser_init(int codec_id);

/**
 * Parse a packet.
 *
 * @param s             parser context.
 * @param avctx         codec context.
 * @param poutbuf       set to pointer to parsed buffer or NULL if not yet finished.
 * @param poutbuf_size  set to size of parsed buffer or zero if not yet finished.
 * @param buf           input buffer.
 * @param buf_size      input length, to signal EOF, this should be 0 (so that the last frame can be output).
 * @param pts           input presentation timestamp.
 * @param dts           input decoding timestamp.
 * @param pos           input byte position in stream.
 * @return the number of bytes of the input bitstream used.
 *
 * Example:
 * @code
 *   while(in_len){
 *       len = av_parser_parse2(myparser, AVCodecContext, &data, &size,
 *                                        in_data, in_len,
 *                                        pts, dts, pos);
 *       in_data += len;
 *       in_len  -= len;
 *
 *       if(size)
 *          decode_frame(data, size);
 *   }
 * @endcode
 */
int av_parser_parse2(AVCodecParserContext *s,
                     AVCodecContext *avctx,
                     uint8_t **poutbuf, int *poutbuf_size,
                     const uint8_t *buf, int buf_size,
                     int64_t pts, int64_t dts,
                     int64_t pos);

int av_parser_change(AVCodecParserContext *s,
                     AVCodecContext *avctx,
                     uint8_t **poutbuf, int *poutbuf_size,
                     const uint8_t *buf, int buf_size, int keyframe);
void av_parser_close(AVCodecParserContext *s);


typedef struct AVBitStreamFilterContext {
    void *priv_data;
    struct AVBitStreamFilter *filter;
    AVCodecParserContext *parser;
    struct AVBitStreamFilterContext *next;
} AVBitStreamFilterContext;


typedef struct AVBitStreamFilter {
    const char *name;
    int priv_data_size;
    int (*filter)(AVBitStreamFilterContext *bsfc,
                  AVCodecContext *avctx, const char *args,
                  uint8_t **poutbuf, int *poutbuf_size,
                  const uint8_t *buf, int buf_size, int keyframe);
    void (*close)(AVBitStreamFilterContext *bsfc);
    struct AVBitStreamFilter *next;
} AVBitStreamFilter;

void av_register_bitstream_filter(AVBitStreamFilter *bsf);
AVBitStreamFilterContext *av_bitstream_filter_init(const char *name);
int av_bitstream_filter_filter(AVBitStreamFilterContext *bsfc,
                               AVCodecContext *avctx, const char *args,
                               uint8_t **poutbuf, int *poutbuf_size,
                               const uint8_t *buf, int buf_size, int keyframe);
void av_bitstream_filter_close(AVBitStreamFilterContext *bsf);

AVBitStreamFilter *av_bitstream_filter_next(AVBitStreamFilter *f);

/* memory */

/**
 * Reallocate the given block if it is not large enough, otherwise do nothing.
 *
 * @see av_realloc
 */
void *av_fast_realloc(void *ptr, unsigned int *size, size_t min_size);

/**
 * Allocate a buffer, reusing the given one if large enough.
 *
 * Contrary to av_fast_realloc the current buffer contents might not be
 * preserved and on error the old buffer is freed, thus no special
 * handling to avoid memleaks is necessary.
 *
 * @param ptr pointer to pointer to already allocated buffer, overwritten with pointer to new buffer
 * @param size size of the buffer *ptr points to
 * @param min_size minimum size of *ptr buffer after returning, *ptr will be NULL and
 *                 *size 0 if an error occurred.
 */
void av_fast_malloc(void *ptr, unsigned int *size, size_t min_size);

/**
 * Same behaviour av_fast_malloc but the buffer has additional
 * FF_INPUT_PADDING_SIZE at the end which will will always be 0.
 *
 * In addition the whole buffer will initially and after resizes
 * be 0-initialized so that no uninitialized data will ever appear.
 */
void av_fast_padded_malloc(void *ptr, unsigned int *size, size_t min_size);

/**
 * Copy image src to dst. Wraps av_picture_data_copy() above.
 */
void av_picture_copy(AVPicture *dst, const AVPicture *src,
                     enum PixelFormat pix_fmt, int width, int height);

/**
 * Crop image top and left side.
 */
int av_picture_crop(AVPicture *dst, const AVPicture *src,
                    enum PixelFormat pix_fmt, int top_band, int left_band);

/**
 * Pad image.
 */
int av_picture_pad(AVPicture *dst, const AVPicture *src, int height, int width, enum PixelFormat pix_fmt,
            int padtop, int padbottom, int padleft, int padright, int *color);

/**
 * Encode extradata length to a buffer. Used by xiph codecs.
 *
 * @param s buffer to write to; must be at least (v/255+1) bytes long
 * @param v size of extradata in bytes
 * @return number of bytes written to the buffer.
 */
unsigned int av_xiphlacing(unsigned char *s, unsigned int v);

/**
 * Log a generic warning message about a missing feature. This function is
 * intended to be used internally by FFmpeg (libavcodec, libavformat, etc.)
 * only, and would normally not be used by applications.
 * @param[in] avc a pointer to an arbitrary struct of which the first field is
 * a pointer to an AVClass struct
 * @param[in] feature string containing the name of the missing feature
 * @param[in] want_sample indicates if samples are wanted which exhibit this feature.
 * If want_sample is non-zero, additional verbage will be added to the log
 * message which tells the user how to report samples to the development
 * mailing list.
 */
void av_log_missing_feature(void *avc, const char *feature, int want_sample);

/**
 * Log a generic warning message asking for a sample. This function is
 * intended to be used internally by FFmpeg (libavcodec, libavformat, etc.)
 * only, and would normally not be used by applications.
 * @param[in] avc a pointer to an arbitrary struct of which the first field is
 * a pointer to an AVClass struct
 * @param[in] msg string containing an optional message, or NULL if no message
 */
void av_log_ask_for_sample(void *avc, const char *msg, ...) av_printf_format(2, 3);

/**
 * Register the hardware accelerator hwaccel.
 */
void av_register_hwaccel(AVHWAccel *hwaccel);

/**
 * If hwaccel is NULL, returns the first registered hardware accelerator,
 * if hwaccel is non-NULL, returns the next registered hardware accelerator
 * after hwaccel, or NULL if hwaccel is the last one.
 */
AVHWAccel *av_hwaccel_next(AVHWAccel *hwaccel);


/**
 * Lock operation used by lockmgr
 */
enum AVLockOp {
  AV_LOCK_CREATE,  ///< Create a mutex
  AV_LOCK_OBTAIN,  ///< Lock the mutex
  AV_LOCK_RELEASE, ///< Unlock the mutex
  AV_LOCK_DESTROY, ///< Free mutex resources
};

/**
 * Register a user provided lock manager supporting the operations
 * specified by AVLockOp. mutex points to a (void *) where the
 * lockmgr should store/get a pointer to a user allocated mutex. It's
 * NULL upon AV_LOCK_CREATE and != NULL for all other ops.
 *
 * @param cb User defined callback. Note: FFmpeg may invoke calls to this
 *           callback during the call to av_lockmgr_register().
 *           Thus, the application must be prepared to handle that.
 *           If cb is set to NULL the lockmgr will be unregistered.
 *           Also note that during unregistration the previously registered
 *           lockmgr callback may also be invoked.
 */
int av_lockmgr_register(int (*cb)(void **mutex, enum AVLockOp op));

/**
 * Get the type of the given codec.
 */
enum AVMediaType avcodec_get_type(enum CodecID codec_id);

/**
 * Get the AVClass for AVCodecContext. It can be used in combination with
 * AV_OPT_SEARCH_FAKE_OBJ for examining options.
 *
 * @see av_opt_find().
 */
const AVClass *avcodec_get_class(void);

/**
 * Get the AVClass for AVFrame. It can be used in combination with
 * AV_OPT_SEARCH_FAKE_OBJ for examining options.
 *
 * @see av_opt_find().
 */
const AVClass *avcodec_get_frame_class(void);

/**
 * @return a positive value if s is open (i.e. avcodec_open2() was called on it
 * with no corresponding avcodec_close()), 0 otherwise.
 */
int avcodec_is_open(AVCodecContext *s);

/**
 * @return a non-zero number if codec is an encoder, zero otherwise
 */
int av_codec_is_encoder(AVCodec *codec);

/**
 * @return a non-zero number if codec is a decoder, zero otherwise
 */
int av_codec_is_decoder(AVCodec *codec);

#endif /* AVCODEC_AVCODEC_H */<|MERGE_RESOLUTION|>--- conflicted
+++ resolved
@@ -249,7 +249,6 @@
     CODEC_ID_CDXL,
     CODEC_ID_XBM,
     CODEC_ID_ZEROCODEC,
-<<<<<<< HEAD
     CODEC_ID_Y41P       = MKBETAG('Y','4','1','P'),
     CODEC_ID_ESCAPE130  = MKBETAG('E','1','3','0'),
     CODEC_ID_AVRP       = MKBETAG('A','V','R','P'),
@@ -259,8 +258,6 @@
     CODEC_ID_V308       = MKBETAG('V','3','0','8'),
     CODEC_ID_V408       = MKBETAG('V','4','0','8'),
     CODEC_ID_YUV4       = MKBETAG('Y','U','V','4'),
-=======
->>>>>>> 18ba94c6
 
     /* various PCM "codecs" */
     CODEC_ID_FIRST_AUDIO = 0x10000,     ///< A dummy id pointing at the start of audio codecs
@@ -398,14 +395,11 @@
     CODEC_ID_8SVX_EXP,
     CODEC_ID_8SVX_FIB,
     CODEC_ID_BMV_AUDIO,
-<<<<<<< HEAD
+    CODEC_ID_RALF,
     CODEC_ID_FFWAVESYNTH = MKBETAG('F','F','W','S'),
-    CODEC_ID_8SVX_RAW   = MKBETAG('8','S','V','X'),
+    CODEC_ID_8SVX_RAW    = MKBETAG('8','S','V','X'),
     CODEC_ID_SONIC       = MKBETAG('S','O','N','C'),
     CODEC_ID_SONIC_LS    = MKBETAG('S','O','N','L'),
-=======
-    CODEC_ID_RALF,
->>>>>>> 18ba94c6
 
     /* subtitle codecs */
     CODEC_ID_FIRST_SUBTITLE = 0x17000,          ///< A dummy ID pointing at the start of subtitle codecs.
