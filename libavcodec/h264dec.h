/*
 * H.26L/H.264/AVC/JVT/14496-10/... encoder/decoder
 * Copyright (c) 2003 Michael Niedermayer <michaelni@gmx.at>
 *
 * This file is part of FFmpeg.
 *
 * FFmpeg is free software; you can redistribute it and/or
 * modify it under the terms of the GNU Lesser General Public
 * License as published by the Free Software Foundation; either
 * version 2.1 of the License, or (at your option) any later version.
 *
 * FFmpeg is distributed in the hope that it will be useful,
 * but WITHOUT ANY WARRANTY; without even the implied warranty of
 * MERCHANTABILITY or FITNESS FOR A PARTICULAR PURPOSE.  See the GNU
 * Lesser General Public License for more details.
 *
 * You should have received a copy of the GNU Lesser General Public
 * License along with FFmpeg; if not, write to the Free Software
 * Foundation, Inc., 51 Franklin Street, Fifth Floor, Boston, MA 02110-1301 USA
 */

/**
 * @file
 * H.264 / AVC / MPEG-4 part10 codec.
 * @author Michael Niedermayer <michaelni@gmx.at>
 */

#ifndef AVCODEC_H264DEC_H
#define AVCODEC_H264DEC_H

#include "libavutil/buffer.h"
#include "libavutil/intreadwrite.h"
#include "libavutil/thread.h"

#include "cabac.h"
#include "error_resilience.h"
#include "h264_parse.h"
#include "h264_ps.h"
#include "h264_sei.h"
#include "h2645_parse.h"
#include "h264chroma.h"
#include "h264dsp.h"
#include "h264pred.h"
#include "h264qpel.h"
#include "internal.h"
#include "mpegutils.h"
#include "parser.h"
#include "qpeldsp.h"
#include "rectangle.h"
#include "videodsp.h"

#define H264_MAX_PICTURE_COUNT 36

#define MAX_MMCO_COUNT         66

#define MAX_DELAYED_PIC_COUNT  16

#define MAX_MBPAIR_SIZE (256*1024) // a tighter bound could be calculated if someone cares about a few bytes

/* Compiling in interlaced support reduces the speed
 * of progressive decoding by about 2%. */
#define ALLOW_INTERLACE

#define FMO 0

/**
 * The maximum number of slices supported by the decoder.
 * must be a power of 2
 */
#define MAX_SLICES 32

#ifdef ALLOW_INTERLACE
#define MB_MBAFF(h)    (h)->mb_mbaff
#define MB_FIELD(sl)  (sl)->mb_field_decoding_flag
#define FRAME_MBAFF(h) (h)->mb_aff_frame
#define FIELD_PICTURE(h) ((h)->picture_structure != PICT_FRAME)
#define LEFT_MBS 2
#define LTOP     0
#define LBOT     1
#define LEFT(i)  (i)
#else
#define MB_MBAFF(h)      0
#define MB_FIELD(sl)     0
#define FRAME_MBAFF(h)   0
#define FIELD_PICTURE(h) 0
#undef  IS_INTERLACED
#define IS_INTERLACED(mb_type) 0
#define LEFT_MBS 1
#define LTOP     0
#define LBOT     0
#define LEFT(i)  0
#endif
#define FIELD_OR_MBAFF_PICTURE(h) (FRAME_MBAFF(h) || FIELD_PICTURE(h))

#ifndef CABAC
#define CABAC(h) (h)->ps.pps->cabac
#endif

#define CHROMA(h)    ((h)->ps.sps->chroma_format_idc)
#define CHROMA422(h) ((h)->ps.sps->chroma_format_idc == 2)
#define CHROMA444(h) ((h)->ps.sps->chroma_format_idc == 3)

#define MB_TYPE_REF0       MB_TYPE_ACPRED // dirty but it fits in 16 bit
#define MB_TYPE_8x8DCT     0x01000000
#define IS_REF0(a)         ((a) & MB_TYPE_REF0)
#define IS_8x8DCT(a)       ((a) & MB_TYPE_8x8DCT)

<<<<<<< HEAD
#define QP_MAX_NUM (51 + 6*6)           // The maximum supported qp

/**
 * Sequence parameter set
 */
typedef struct SPS {
    unsigned int sps_id;
    int profile_idc;
    int level_idc;
    int chroma_format_idc;
    int transform_bypass;              ///< qpprime_y_zero_transform_bypass_flag
    int log2_max_frame_num;            ///< log2_max_frame_num_minus4 + 4
    int poc_type;                      ///< pic_order_cnt_type
    int log2_max_poc_lsb;              ///< log2_max_pic_order_cnt_lsb_minus4
    int delta_pic_order_always_zero_flag;
    int offset_for_non_ref_pic;
    int offset_for_top_to_bottom_field;
    int poc_cycle_length;              ///< num_ref_frames_in_pic_order_cnt_cycle
    int ref_frame_count;               ///< num_ref_frames
    int gaps_in_frame_num_allowed_flag;
    int mb_width;                      ///< pic_width_in_mbs_minus1 + 1
    int mb_height;                     ///< pic_height_in_map_units_minus1 + 1
    int frame_mbs_only_flag;
    int mb_aff;                        ///< mb_adaptive_frame_field_flag
    int direct_8x8_inference_flag;
    int crop;                          ///< frame_cropping_flag

    /* those 4 are already in luma samples */
    unsigned int crop_left;            ///< frame_cropping_rect_left_offset
    unsigned int crop_right;           ///< frame_cropping_rect_right_offset
    unsigned int crop_top;             ///< frame_cropping_rect_top_offset
    unsigned int crop_bottom;          ///< frame_cropping_rect_bottom_offset
    int vui_parameters_present_flag;
    AVRational sar;
    int video_signal_type_present_flag;
    int full_range;
    int colour_description_present_flag;
    enum AVColorPrimaries color_primaries;
    enum AVColorTransferCharacteristic color_trc;
    enum AVColorSpace colorspace;
    int timing_info_present_flag;
    uint32_t num_units_in_tick;
    uint32_t time_scale;
    int fixed_frame_rate_flag;
    short offset_for_ref_frame[256]; // FIXME dyn aloc?
    int bitstream_restriction_flag;
    int num_reorder_frames;
    int scaling_matrix_present;
    uint8_t scaling_matrix4[6][16];
    uint8_t scaling_matrix8[6][64];
    int nal_hrd_parameters_present_flag;
    int vcl_hrd_parameters_present_flag;
    int pic_struct_present_flag;
    int time_offset_length;
    int cpb_cnt;                          ///< See H.264 E.1.2
    int initial_cpb_removal_delay_length; ///< initial_cpb_removal_delay_length_minus1 + 1
    int cpb_removal_delay_length;         ///< cpb_removal_delay_length_minus1 + 1
    int dpb_output_delay_length;          ///< dpb_output_delay_length_minus1 + 1
    int bit_depth_luma;                   ///< bit_depth_luma_minus8 + 8
    int bit_depth_chroma;                 ///< bit_depth_chroma_minus8 + 8
    int residual_color_transform_flag;    ///< residual_colour_transform_flag
    int constraint_set_flags;             ///< constraint_set[0-3]_flag
    uint8_t data[4096];
    size_t data_size;
} SPS;

/**
 * Picture parameter set
 */
typedef struct PPS {
    unsigned int sps_id;
    int cabac;                  ///< entropy_coding_mode_flag
    int pic_order_present;      ///< pic_order_present_flag
    int slice_group_count;      ///< num_slice_groups_minus1 + 1
    int mb_slice_group_map_type;
    unsigned int ref_count[2];  ///< num_ref_idx_l0/1_active_minus1 + 1
    int weighted_pred;          ///< weighted_pred_flag
    int weighted_bipred_idc;
    int init_qp;                ///< pic_init_qp_minus26 + 26
    int init_qs;                ///< pic_init_qs_minus26 + 26
    int chroma_qp_index_offset[2];
    int deblocking_filter_parameters_present; ///< deblocking_filter_parameters_present_flag
    int constrained_intra_pred;     ///< constrained_intra_pred_flag
    int redundant_pic_cnt_present;  ///< redundant_pic_cnt_present_flag
    int transform_8x8_mode;         ///< transform_8x8_mode_flag
    uint8_t scaling_matrix4[6][16];
    uint8_t scaling_matrix8[6][64];
    uint8_t chroma_qp_table[2][QP_MAX_NUM+1];  ///< pre-scaled (with chroma_qp_index_offset) version of qp_table
    int chroma_qp_diff;
    uint8_t data[4096];
    size_t data_size;

    uint32_t dequant4_buffer[6][QP_MAX_NUM + 1][16];
    uint32_t dequant8_buffer[6][QP_MAX_NUM + 1][64];
    uint32_t(*dequant4_coeff[6])[16];
    uint32_t(*dequant8_coeff[6])[64];
} PPS;

typedef struct H264ParamSets {
    AVBufferRef *sps_list[MAX_SPS_COUNT];
    AVBufferRef *pps_list[MAX_PPS_COUNT];

    AVBufferRef *pps_ref;
    AVBufferRef *sps_ref;
    /* currently active parameters sets */
    const PPS *pps;
    const SPS *sps;
} H264ParamSets;

=======
>>>>>>> f638b67e
/**
 * Memory management control operation opcode.
 */
typedef enum MMCOOpcode {
    MMCO_END = 0,
    MMCO_SHORT2UNUSED,
    MMCO_LONG2UNUSED,
    MMCO_SHORT2LONG,
    MMCO_SET_MAX_LONG,
    MMCO_RESET,
    MMCO_LONG,
} MMCOOpcode;

/**
 * Memory management control operation.
 */
typedef struct MMCO {
    MMCOOpcode opcode;
    int short_pic_num;  ///< pic_num without wrapping (pic_num & max_pic_num)
    int long_arg;       ///< index, pic_num, or num long refs depending on opcode
} MMCO;

typedef struct H264Picture {
    AVFrame *f;
    ThreadFrame tf;

    AVBufferRef *qscale_table_buf;
    int8_t *qscale_table;

    AVBufferRef *motion_val_buf[2];
    int16_t (*motion_val[2])[2];

    AVBufferRef *mb_type_buf;
    uint32_t *mb_type;

    AVBufferRef *hwaccel_priv_buf;
    void *hwaccel_picture_private; ///< hardware accelerator private data

    AVBufferRef *ref_index_buf[2];
    int8_t *ref_index[2];

    int field_poc[2];       ///< top/bottom POC
    int poc;                ///< frame POC
    int frame_num;          ///< frame_num (raw frame_num from slice header)
    int mmco_reset;         /**< MMCO_RESET set this 1. Reordering code must
                                 not mix pictures before and after MMCO_RESET. */
    int pic_id;             /**< pic_num (short -> no wrap version of pic_num,
                                 pic_num & max_pic_num; long -> long_pic_num) */
    int long_ref;           ///< 1->long term reference 0->short term reference
    int ref_poc[2][2][32];  ///< POCs of the frames/fields used as reference (FIXME need per slice)
    int ref_count[2][2];    ///< number of entries in ref_poc         (FIXME need per slice)
    int mbaff;              ///< 1 -> MBAFF frame 0-> not MBAFF
    int field_picture;      ///< whether or not picture was encoded in separate fields

    int reference;
    int recovered;          ///< picture at IDR or recovery point + recovery count
    int invalid_gap;
    int sei_recovery_frame_cnt;

    int crop;
    int crop_left;
    int crop_top;
} H264Picture;

typedef struct H264Ref {
    uint8_t *data[3];
    int linesize[3];

    int reference;
    int poc;
    int pic_id;

    H264Picture *parent;
} H264Ref;

typedef struct H264SliceContext {
    struct H264Context *h264;
    GetBitContext gb;
    ERContext er;

    int slice_num;
    int slice_type;
    int slice_type_nos;         ///< S free slice type (SI/SP are remapped to I/P)
    int slice_type_fixed;

    int qscale;
    int chroma_qp[2];   // QPc
    int qp_thresh;      ///< QP threshold to skip loopfilter
    int last_qscale_diff;

    // deblock
    int deblocking_filter;          ///< disable_deblocking_filter_idc with 1 <-> 0
    int slice_alpha_c0_offset;
    int slice_beta_offset;

    H264PredWeightTable pwt;

    int prev_mb_skipped;
    int next_mb_skipped;

    int chroma_pred_mode;
    int intra16x16_pred_mode;

    int8_t intra4x4_pred_mode_cache[5 * 8];
    int8_t(*intra4x4_pred_mode);

    int topleft_mb_xy;
    int top_mb_xy;
    int topright_mb_xy;
    int left_mb_xy[LEFT_MBS];

    int topleft_type;
    int top_type;
    int topright_type;
    int left_type[LEFT_MBS];

    const uint8_t *left_block;
    int topleft_partition;

    unsigned int topleft_samples_available;
    unsigned int top_samples_available;
    unsigned int topright_samples_available;
    unsigned int left_samples_available;

    ptrdiff_t linesize, uvlinesize;
    ptrdiff_t mb_linesize;  ///< may be equal to s->linesize or s->linesize * 2, for mbaff
    ptrdiff_t mb_uvlinesize;

    int mb_x, mb_y;
    int mb_xy;
    int resync_mb_x;
    int resync_mb_y;
    unsigned int first_mb_addr;
    // index of the first MB of the next slice
    int next_slice_idx;
    int mb_skip_run;
    int is_complex;

    int picture_structure;
    int mb_field_decoding_flag;
    int mb_mbaff;               ///< mb_aff_frame && mb_field_decoding_flag

    int redundant_pic_count;

    /**
     * number of neighbors (top and/or left) that used 8x8 dct
     */
    int neighbor_transform_size;

    int direct_spatial_mv_pred;
    int col_parity;
    int col_fieldoff;

    int cbp;
    int top_cbp;
    int left_cbp;

    int dist_scale_factor[32];
    int dist_scale_factor_field[2][32];
    int map_col_to_list0[2][16 + 32];
    int map_col_to_list0_field[2][2][16 + 32];

    /**
     * num_ref_idx_l0/1_active_minus1 + 1
     */
    unsigned int ref_count[2];          ///< counts frames or fields, depending on current mb mode
    unsigned int list_count;
    H264Ref ref_list[2][48];        /**< 0..15: frame refs, 16..47: mbaff field refs.
                                         *   Reordered version of default_ref_list
                                         *   according to picture reordering in slice header */
    struct {
        uint8_t op;
        uint32_t val;
    } ref_modifications[2][32];
    int nb_ref_modifications[2];

    unsigned int pps_id;

    const uint8_t *intra_pcm_ptr;
    int16_t *dc_val_base;

    uint8_t *bipred_scratchpad;
    uint8_t *edge_emu_buffer;
    uint8_t (*top_borders[2])[(16 * 3) * 2];
    int bipred_scratchpad_allocated;
    int edge_emu_buffer_allocated;
    int top_borders_allocated[2];

    /**
     * non zero coeff count cache.
     * is 64 if not available.
     */
    DECLARE_ALIGNED(8, uint8_t, non_zero_count_cache)[15 * 8];

    /**
     * Motion vector cache.
     */
    DECLARE_ALIGNED(16, int16_t, mv_cache)[2][5 * 8][2];
    DECLARE_ALIGNED(8,  int8_t, ref_cache)[2][5 * 8];
    DECLARE_ALIGNED(16, uint8_t, mvd_cache)[2][5 * 8][2];
    uint8_t direct_cache[5 * 8];

    DECLARE_ALIGNED(8, uint16_t, sub_mb_type)[4];

    ///< as a DCT coefficient is int32_t in high depth, we need to reserve twice the space.
    DECLARE_ALIGNED(16, int16_t, mb)[16 * 48 * 2];
    DECLARE_ALIGNED(16, int16_t, mb_luma_dc)[3][16 * 2];
    ///< as mb is addressed by scantable[i] and scantable is uint8_t we can either
    ///< check that i is not too large or ensure that there is some unused stuff after mb
    int16_t mb_padding[256 * 2];

    uint8_t (*mvd_table[2])[2];

    /**
     * Cabac
     */
    CABACContext cabac;
    uint8_t cabac_state[1024];
    int cabac_init_idc;

    MMCO mmco[MAX_MMCO_COUNT];
    int  nb_mmco;
    int explicit_ref_marking;

    int frame_num;
    int poc_lsb;
    int delta_poc_bottom;
    int delta_poc[2];
    int curr_pic_num;
    int max_pic_num;
} H264SliceContext;

/**
 * H264Context
 */
typedef struct H264Context {
    const AVClass *class;
    AVCodecContext *avctx;
    VideoDSPContext vdsp;
    H264DSPContext h264dsp;
    H264ChromaContext h264chroma;
    H264QpelContext h264qpel;

    H264Picture DPB[H264_MAX_PICTURE_COUNT];
    H264Picture *cur_pic_ptr;
    H264Picture cur_pic;
    H264Picture last_pic_for_ec;

    H264SliceContext *slice_ctx;
    int            nb_slice_ctx;

    H2645Packet pkt;

    int pixel_shift;    ///< 0 for 8-bit H.264, 1 for high-bit-depth H.264

    /* coded dimensions -- 16 * mb w/h */
    int width, height;
    int chroma_x_shift, chroma_y_shift;

    /**
     * Backup frame properties: needed, because they can be different
     * between returned frame and last decoded frame.
     **/
    int backup_width;
    int backup_height;
    enum AVPixelFormat backup_pix_fmt;

    int droppable;
    int coded_picture_number;

    int context_initialized;
    int flags;
    int workaround_bugs;
    /* Set when slice threading is used and at least one slice uses deblocking
     * mode 1 (i.e. across slice boundaries). Then we disable the loop filter
     * during normal MB decoding and execute it serially at the end.
     */
    int postpone_filter;

    int8_t(*intra4x4_pred_mode);
    H264PredContext hpc;

    uint8_t (*non_zero_count)[48];

#define LIST_NOT_USED -1 // FIXME rename?
#define PART_NOT_AVAILABLE -2

    /**
     * block_offset[ 0..23] for frame macroblocks
     * block_offset[24..47] for field macroblocks
     */
    int block_offset[2 * (16 * 3)];

    uint32_t *mb2b_xy;  // FIXME are these 4 a good idea?
    uint32_t *mb2br_xy;
    int b_stride;       // FIXME use s->b4_stride

    uint16_t *slice_table;      ///< slice_table_base + 2*mb_stride + 1

    // interlacing specific flags
    int mb_aff_frame;
    int picture_structure;
    int first_field;

    uint8_t *list_counts;               ///< Array of list_count per MB specifying the slice type

    /* 0x100 -> non null luma_dc, 0x80/0x40 -> non null chroma_dc (cb/cr), 0x?0 -> chroma_cbp(0, 1, 2), 0x0? luma_cbp */
    uint16_t *cbp_table;

    /* chroma_pred_mode for i4x4 or i16x16, else 0 */
    uint8_t *chroma_pred_mode_table;
    uint8_t (*mvd_table[2])[2];
    uint8_t *direct_table;

    uint8_t zigzag_scan[16];
    uint8_t zigzag_scan8x8[64];
    uint8_t zigzag_scan8x8_cavlc[64];
    uint8_t field_scan[16];
    uint8_t field_scan8x8[64];
    uint8_t field_scan8x8_cavlc[64];
    uint8_t zigzag_scan_q0[16];
    uint8_t zigzag_scan8x8_q0[64];
    uint8_t zigzag_scan8x8_cavlc_q0[64];
    uint8_t field_scan_q0[16];
    uint8_t field_scan8x8_q0[64];
    uint8_t field_scan8x8_cavlc_q0[64];

    int mb_y;
    int mb_height, mb_width;
    int mb_stride;
    int mb_num;

    // =============================================================
    // Things below are not used in the MB or more inner code

    int nal_ref_idc;
    int nal_unit_type;

    /**
     * Used to parse AVC variant of H.264
     */
    int is_avc;           ///< this flag is != 0 if codec is avc1
    int nal_length_size;  ///< Number of bytes used for nal length (1, 2 or 4)

    int bit_depth_luma;         ///< luma bit depth from sps to detect changes
    int chroma_format_idc;      ///< chroma format from sps to detect changes

    H264ParamSets ps;

    uint16_t *slice_table_base;

    H264POCContext poc;

    H264Ref default_ref[2];
    H264Picture *short_ref[32];
    H264Picture *long_ref[32];
    H264Picture *delayed_pic[MAX_DELAYED_PIC_COUNT + 2]; // FIXME size?
    int last_pocs[MAX_DELAYED_PIC_COUNT];
    H264Picture *next_output_pic;
    int next_outputed_poc;

    /**
     * memory management control operations buffer.
     */
    MMCO mmco[MAX_MMCO_COUNT];
    int  nb_mmco;
    int mmco_reset;
    int explicit_ref_marking;

    int long_ref_count;     ///< number of actual long term references
    int short_ref_count;    ///< number of actual short term references

    /**
     * @name Members for slice based multithreading
     * @{
     */
    /**
     * current slice number, used to initialize slice_num of each thread/context
     */
    int current_slice;

    /**
     * Max number of threads / contexts.
     * This is equal to AVCodecContext.thread_count unless
     * multithreaded decoding is impossible, in which case it is
     * reduced to 1.
     */
    int max_contexts;

    /**
     *  1 if the single thread fallback warning has already been
     *  displayed, 0 otherwise.
     */
    int single_decode_warning;

    /** @} */

    /**
     * Complement sei_pic_struct
     * SEI_PIC_STRUCT_TOP_BOTTOM and SEI_PIC_STRUCT_BOTTOM_TOP indicate interlaced frames.
     * However, soft telecined frames may have these values.
     * This is used in an attempt to flag soft telecine progressive.
     */
    int prev_interlaced_frame;

    /**
     * Are the SEI recovery points looking valid.
     */
    int valid_recovery_point;

    /**
     * recovery_frame is the frame_num at which the next frame should
     * be fully constructed.
     *
     * Set to -1 when not expecting a recovery point.
     */
    int recovery_frame;

/**
 * We have seen an IDR, so all the following frames in coded order are correctly
 * decodable.
 */
#define FRAME_RECOVERED_IDR  (1 << 0)
/**
 * Sufficient number of frames have been decoded since a SEI recovery point,
 * so all the following frames in presentation order are correct.
 */
#define FRAME_RECOVERED_SEI  (1 << 1)

    int frame_recovered;    ///< Initial frame has been completely recovered

    int has_recovery_point;

    int missing_fields;

    /* for frame threading, this is set to 1
     * after finish_setup() has been called, so we cannot modify
     * some context properties (which are supposed to stay constant between
     * slices) anymore */
    int setup_finished;

    int cur_chroma_format_idc;
    int cur_bit_depth_luma;
    int16_t slice_row[MAX_SLICES]; ///< to detect when MAX_SLICES is too low

    int enable_er;

    H264SEIContext sei;

    AVBufferPool *qscale_table_pool;
    AVBufferPool *mb_type_pool;
    AVBufferPool *motion_val_pool;
    AVBufferPool *ref_index_pool;
    int ref2frm[MAX_SLICES][2][64];     ///< reference to frame number lists, used in the loop filter, the first 2 are for -2,-1
} H264Context;

extern const uint16_t ff_h264_mb_sizes[4];

/**
<<<<<<< HEAD
 * Uninit H264 param sets structure.
 */

void ff_h264_ps_uninit(H264ParamSets *ps);

/**
 * Decode SPS
 */
int ff_h264_decode_seq_parameter_set(GetBitContext *gb, AVCodecContext *avctx,
                                     H264ParamSets *ps, int ignore_truncation);

/**
 * Decode PPS
 */
int ff_h264_decode_picture_parameter_set(GetBitContext *gb, AVCodecContext *avctx,
                                         H264ParamSets *ps, int bit_length);

/**
=======
>>>>>>> f638b67e
 * Reconstruct bitstream slice_type.
 */
int ff_h264_get_slice_type(const H264SliceContext *sl);

/**
 * Allocate tables.
 * needs width/height
 */
int ff_h264_alloc_tables(H264Context *h);

int ff_h264_decode_ref_pic_list_reordering(const H264Context *h, H264SliceContext *sl);
int ff_h264_build_ref_list(H264Context *h, H264SliceContext *sl);
void ff_h264_remove_all_refs(H264Context *h);

/**
 * Execute the reference picture marking (memory management control operations).
 */
int ff_h264_execute_ref_pic_marking(H264Context *h);

int ff_h264_decode_ref_pic_marking(const H264Context *h, H264SliceContext *sl,
                                   GetBitContext *gb);

void ff_h264_hl_decode_mb(const H264Context *h, H264SliceContext *sl);
int ff_h264_decode_init(AVCodecContext *avctx);
void ff_h264_decode_init_vlc(void);

/**
 * Decode a macroblock
 * @return 0 if OK, ER_AC_ERROR / ER_DC_ERROR / ER_MV_ERROR on error
 */
int ff_h264_decode_mb_cavlc(const H264Context *h, H264SliceContext *sl);

/**
 * Decode a CABAC coded macroblock
 * @return 0 if OK, ER_AC_ERROR / ER_DC_ERROR / ER_MV_ERROR on error
 */
int ff_h264_decode_mb_cabac(const H264Context *h, H264SliceContext *sl);

void ff_h264_init_cabac_states(const H264Context *h, H264SliceContext *sl);

void ff_h264_direct_dist_scale_factor(const H264Context *const h, H264SliceContext *sl);
void ff_h264_direct_ref_list_init(const H264Context *const h, H264SliceContext *sl);
void ff_h264_pred_direct_motion(const H264Context *const h, H264SliceContext *sl,
                                int *mb_type);

void ff_h264_filter_mb_fast(const H264Context *h, H264SliceContext *sl, int mb_x, int mb_y,
                            uint8_t *img_y, uint8_t *img_cb, uint8_t *img_cr,
                            unsigned int linesize, unsigned int uvlinesize);
void ff_h264_filter_mb(const H264Context *h, H264SliceContext *sl, int mb_x, int mb_y,
                       uint8_t *img_y, uint8_t *img_cb, uint8_t *img_cr,
                       unsigned int linesize, unsigned int uvlinesize);

/*
 * o-o o-o
 *  / / /
 * o-o o-o
 *  ,---'
 * o-o o-o
 *  / / /
 * o-o o-o
 */

/* Scan8 organization:
 *    0 1 2 3 4 5 6 7
 * 0  DY    y y y y y
 * 1        y Y Y Y Y
 * 2        y Y Y Y Y
 * 3        y Y Y Y Y
 * 4        y Y Y Y Y
 * 5  DU    u u u u u
 * 6        u U U U U
 * 7        u U U U U
 * 8        u U U U U
 * 9        u U U U U
 * 10 DV    v v v v v
 * 11       v V V V V
 * 12       v V V V V
 * 13       v V V V V
 * 14       v V V V V
 * DY/DU/DV are for luma/chroma DC.
 */

#define LUMA_DC_BLOCK_INDEX   48
#define CHROMA_DC_BLOCK_INDEX 49

// This table must be here because scan8[constant] must be known at compiletime
static const uint8_t scan8[16 * 3 + 3] = {
    4 +  1 * 8, 5 +  1 * 8, 4 +  2 * 8, 5 +  2 * 8,
    6 +  1 * 8, 7 +  1 * 8, 6 +  2 * 8, 7 +  2 * 8,
    4 +  3 * 8, 5 +  3 * 8, 4 +  4 * 8, 5 +  4 * 8,
    6 +  3 * 8, 7 +  3 * 8, 6 +  4 * 8, 7 +  4 * 8,
    4 +  6 * 8, 5 +  6 * 8, 4 +  7 * 8, 5 +  7 * 8,
    6 +  6 * 8, 7 +  6 * 8, 6 +  7 * 8, 7 +  7 * 8,
    4 +  8 * 8, 5 +  8 * 8, 4 +  9 * 8, 5 +  9 * 8,
    6 +  8 * 8, 7 +  8 * 8, 6 +  9 * 8, 7 +  9 * 8,
    4 + 11 * 8, 5 + 11 * 8, 4 + 12 * 8, 5 + 12 * 8,
    6 + 11 * 8, 7 + 11 * 8, 6 + 12 * 8, 7 + 12 * 8,
    4 + 13 * 8, 5 + 13 * 8, 4 + 14 * 8, 5 + 14 * 8,
    6 + 13 * 8, 7 + 13 * 8, 6 + 14 * 8, 7 + 14 * 8,
    0 +  0 * 8, 0 +  5 * 8, 0 + 10 * 8
};

static av_always_inline uint32_t pack16to32(unsigned a, unsigned b)
{
#if HAVE_BIGENDIAN
    return (b & 0xFFFF) + (a << 16);
#else
    return (a & 0xFFFF) + (b << 16);
#endif
}

static av_always_inline uint16_t pack8to16(unsigned a, unsigned b)
{
#if HAVE_BIGENDIAN
    return (b & 0xFF) + (a << 8);
#else
    return (a & 0xFF) + (b << 8);
#endif
}

/**
 * Get the chroma qp.
 */
static av_always_inline int get_chroma_qp(const PPS *pps, int t, int qscale)
{
    return pps->chroma_qp_table[t][qscale];
}

/**
 * Get the predicted intra4x4 prediction mode.
 */
static av_always_inline int pred_intra_mode(const H264Context *h,
                                            H264SliceContext *sl, int n)
{
    const int index8 = scan8[n];
    const int left   = sl->intra4x4_pred_mode_cache[index8 - 1];
    const int top    = sl->intra4x4_pred_mode_cache[index8 - 8];
    const int min    = FFMIN(left, top);

    ff_tlog(h->avctx, "mode:%d %d min:%d\n", left, top, min);

    if (min < 0)
        return DC_PRED;
    else
        return min;
}

static av_always_inline void write_back_intra_pred_mode(const H264Context *h,
                                                        H264SliceContext *sl)
{
    int8_t *i4x4       = sl->intra4x4_pred_mode + h->mb2br_xy[sl->mb_xy];
    int8_t *i4x4_cache = sl->intra4x4_pred_mode_cache;

    AV_COPY32(i4x4, i4x4_cache + 4 + 8 * 4);
    i4x4[4] = i4x4_cache[7 + 8 * 3];
    i4x4[5] = i4x4_cache[7 + 8 * 2];
    i4x4[6] = i4x4_cache[7 + 8 * 1];
}

static av_always_inline void write_back_non_zero_count(const H264Context *h,
                                                       H264SliceContext *sl)
{
    const int mb_xy    = sl->mb_xy;
    uint8_t *nnz       = h->non_zero_count[mb_xy];
    uint8_t *nnz_cache = sl->non_zero_count_cache;

    AV_COPY32(&nnz[ 0], &nnz_cache[4 + 8 * 1]);
    AV_COPY32(&nnz[ 4], &nnz_cache[4 + 8 * 2]);
    AV_COPY32(&nnz[ 8], &nnz_cache[4 + 8 * 3]);
    AV_COPY32(&nnz[12], &nnz_cache[4 + 8 * 4]);
    AV_COPY32(&nnz[16], &nnz_cache[4 + 8 * 6]);
    AV_COPY32(&nnz[20], &nnz_cache[4 + 8 * 7]);
    AV_COPY32(&nnz[32], &nnz_cache[4 + 8 * 11]);
    AV_COPY32(&nnz[36], &nnz_cache[4 + 8 * 12]);

    if (!h->chroma_y_shift) {
        AV_COPY32(&nnz[24], &nnz_cache[4 + 8 * 8]);
        AV_COPY32(&nnz[28], &nnz_cache[4 + 8 * 9]);
        AV_COPY32(&nnz[40], &nnz_cache[4 + 8 * 13]);
        AV_COPY32(&nnz[44], &nnz_cache[4 + 8 * 14]);
    }
}

static av_always_inline void write_back_motion_list(const H264Context *h,
                                                    H264SliceContext *sl,
                                                    int b_stride,
                                                    int b_xy, int b8_xy,
                                                    int mb_type, int list)
{
    int16_t(*mv_dst)[2] = &h->cur_pic.motion_val[list][b_xy];
    int16_t(*mv_src)[2] = &sl->mv_cache[list][scan8[0]];
    AV_COPY128(mv_dst + 0 * b_stride, mv_src + 8 * 0);
    AV_COPY128(mv_dst + 1 * b_stride, mv_src + 8 * 1);
    AV_COPY128(mv_dst + 2 * b_stride, mv_src + 8 * 2);
    AV_COPY128(mv_dst + 3 * b_stride, mv_src + 8 * 3);
    if (CABAC(h)) {
        uint8_t (*mvd_dst)[2] = &sl->mvd_table[list][FMO ? 8 * sl->mb_xy
                                                        : h->mb2br_xy[sl->mb_xy]];
        uint8_t(*mvd_src)[2]  = &sl->mvd_cache[list][scan8[0]];
        if (IS_SKIP(mb_type)) {
            AV_ZERO128(mvd_dst);
        } else {
            AV_COPY64(mvd_dst, mvd_src + 8 * 3);
            AV_COPY16(mvd_dst + 3 + 3, mvd_src + 3 + 8 * 0);
            AV_COPY16(mvd_dst + 3 + 2, mvd_src + 3 + 8 * 1);
            AV_COPY16(mvd_dst + 3 + 1, mvd_src + 3 + 8 * 2);
        }
    }

    {
        int8_t *ref_index = &h->cur_pic.ref_index[list][b8_xy];
        int8_t *ref_cache = sl->ref_cache[list];
        ref_index[0 + 0 * 2] = ref_cache[scan8[0]];
        ref_index[1 + 0 * 2] = ref_cache[scan8[4]];
        ref_index[0 + 1 * 2] = ref_cache[scan8[8]];
        ref_index[1 + 1 * 2] = ref_cache[scan8[12]];
    }
}

static av_always_inline void write_back_motion(const H264Context *h,
                                               H264SliceContext *sl,
                                               int mb_type)
{
    const int b_stride      = h->b_stride;
    const int b_xy  = 4 * sl->mb_x + 4 * sl->mb_y * h->b_stride; // try mb2b(8)_xy
    const int b8_xy = 4 * sl->mb_xy;

    if (USES_LIST(mb_type, 0)) {
        write_back_motion_list(h, sl, b_stride, b_xy, b8_xy, mb_type, 0);
    } else {
        fill_rectangle(&h->cur_pic.ref_index[0][b8_xy],
                       2, 2, 2, (uint8_t)LIST_NOT_USED, 1);
    }
    if (USES_LIST(mb_type, 1))
        write_back_motion_list(h, sl, b_stride, b_xy, b8_xy, mb_type, 1);

    if (sl->slice_type_nos == AV_PICTURE_TYPE_B && CABAC(h)) {
        if (IS_8X8(mb_type)) {
            uint8_t *direct_table = &h->direct_table[4 * sl->mb_xy];
            direct_table[1] = sl->sub_mb_type[1] >> 1;
            direct_table[2] = sl->sub_mb_type[2] >> 1;
            direct_table[3] = sl->sub_mb_type[3] >> 1;
        }
    }
}

static av_always_inline int get_dct8x8_allowed(const H264Context *h, H264SliceContext *sl)
{
    if (h->ps.sps->direct_8x8_inference_flag)
        return !(AV_RN64A(sl->sub_mb_type) &
                 ((MB_TYPE_16x8 | MB_TYPE_8x16 | MB_TYPE_8x8) *
                  0x0001000100010001ULL));
    else
        return !(AV_RN64A(sl->sub_mb_type) &
                 ((MB_TYPE_16x8 | MB_TYPE_8x16 | MB_TYPE_8x8 | MB_TYPE_DIRECT2) *
                  0x0001000100010001ULL));
}

static inline int find_start_code(const uint8_t *buf, int buf_size,
                           int buf_index, int next_avc)
{
    uint32_t state = -1;

    buf_index = avpriv_find_start_code(buf + buf_index, buf + next_avc + 1, &state) - buf - 1;

    return FFMIN(buf_index, buf_size);
}

int ff_h264_field_end(H264Context *h, H264SliceContext *sl, int in_setup);

int ff_h264_ref_picture(H264Context *h, H264Picture *dst, H264Picture *src);
void ff_h264_unref_picture(H264Context *h, H264Picture *pic);

int ff_h264_slice_context_init(H264Context *h, H264SliceContext *sl);

void ff_h264_draw_horiz_band(const H264Context *h, H264SliceContext *sl, int y, int height);

int ff_h264_decode_slice_header(H264Context *h, H264SliceContext *sl,
                                const H2645NAL *nal);
#define SLICE_SINGLETHREAD 1
#define SLICE_SKIPED 2

int ff_h264_execute_decode_slices(H264Context *h, unsigned context_count);
int ff_h264_update_thread_context(AVCodecContext *dst,
                                  const AVCodecContext *src);

void ff_h264_flush_change(H264Context *h);

void ff_h264_free_tables(H264Context *h);

void ff_h264_set_erpic(ERPicture *dst, H264Picture *src);

#endif /* AVCODEC_H264DEC_H */<|MERGE_RESOLUTION|>--- conflicted
+++ resolved
@@ -105,118 +105,6 @@
 #define IS_REF0(a)         ((a) & MB_TYPE_REF0)
 #define IS_8x8DCT(a)       ((a) & MB_TYPE_8x8DCT)
 
-<<<<<<< HEAD
-#define QP_MAX_NUM (51 + 6*6)           // The maximum supported qp
-
-/**
- * Sequence parameter set
- */
-typedef struct SPS {
-    unsigned int sps_id;
-    int profile_idc;
-    int level_idc;
-    int chroma_format_idc;
-    int transform_bypass;              ///< qpprime_y_zero_transform_bypass_flag
-    int log2_max_frame_num;            ///< log2_max_frame_num_minus4 + 4
-    int poc_type;                      ///< pic_order_cnt_type
-    int log2_max_poc_lsb;              ///< log2_max_pic_order_cnt_lsb_minus4
-    int delta_pic_order_always_zero_flag;
-    int offset_for_non_ref_pic;
-    int offset_for_top_to_bottom_field;
-    int poc_cycle_length;              ///< num_ref_frames_in_pic_order_cnt_cycle
-    int ref_frame_count;               ///< num_ref_frames
-    int gaps_in_frame_num_allowed_flag;
-    int mb_width;                      ///< pic_width_in_mbs_minus1 + 1
-    int mb_height;                     ///< pic_height_in_map_units_minus1 + 1
-    int frame_mbs_only_flag;
-    int mb_aff;                        ///< mb_adaptive_frame_field_flag
-    int direct_8x8_inference_flag;
-    int crop;                          ///< frame_cropping_flag
-
-    /* those 4 are already in luma samples */
-    unsigned int crop_left;            ///< frame_cropping_rect_left_offset
-    unsigned int crop_right;           ///< frame_cropping_rect_right_offset
-    unsigned int crop_top;             ///< frame_cropping_rect_top_offset
-    unsigned int crop_bottom;          ///< frame_cropping_rect_bottom_offset
-    int vui_parameters_present_flag;
-    AVRational sar;
-    int video_signal_type_present_flag;
-    int full_range;
-    int colour_description_present_flag;
-    enum AVColorPrimaries color_primaries;
-    enum AVColorTransferCharacteristic color_trc;
-    enum AVColorSpace colorspace;
-    int timing_info_present_flag;
-    uint32_t num_units_in_tick;
-    uint32_t time_scale;
-    int fixed_frame_rate_flag;
-    short offset_for_ref_frame[256]; // FIXME dyn aloc?
-    int bitstream_restriction_flag;
-    int num_reorder_frames;
-    int scaling_matrix_present;
-    uint8_t scaling_matrix4[6][16];
-    uint8_t scaling_matrix8[6][64];
-    int nal_hrd_parameters_present_flag;
-    int vcl_hrd_parameters_present_flag;
-    int pic_struct_present_flag;
-    int time_offset_length;
-    int cpb_cnt;                          ///< See H.264 E.1.2
-    int initial_cpb_removal_delay_length; ///< initial_cpb_removal_delay_length_minus1 + 1
-    int cpb_removal_delay_length;         ///< cpb_removal_delay_length_minus1 + 1
-    int dpb_output_delay_length;          ///< dpb_output_delay_length_minus1 + 1
-    int bit_depth_luma;                   ///< bit_depth_luma_minus8 + 8
-    int bit_depth_chroma;                 ///< bit_depth_chroma_minus8 + 8
-    int residual_color_transform_flag;    ///< residual_colour_transform_flag
-    int constraint_set_flags;             ///< constraint_set[0-3]_flag
-    uint8_t data[4096];
-    size_t data_size;
-} SPS;
-
-/**
- * Picture parameter set
- */
-typedef struct PPS {
-    unsigned int sps_id;
-    int cabac;                  ///< entropy_coding_mode_flag
-    int pic_order_present;      ///< pic_order_present_flag
-    int slice_group_count;      ///< num_slice_groups_minus1 + 1
-    int mb_slice_group_map_type;
-    unsigned int ref_count[2];  ///< num_ref_idx_l0/1_active_minus1 + 1
-    int weighted_pred;          ///< weighted_pred_flag
-    int weighted_bipred_idc;
-    int init_qp;                ///< pic_init_qp_minus26 + 26
-    int init_qs;                ///< pic_init_qs_minus26 + 26
-    int chroma_qp_index_offset[2];
-    int deblocking_filter_parameters_present; ///< deblocking_filter_parameters_present_flag
-    int constrained_intra_pred;     ///< constrained_intra_pred_flag
-    int redundant_pic_cnt_present;  ///< redundant_pic_cnt_present_flag
-    int transform_8x8_mode;         ///< transform_8x8_mode_flag
-    uint8_t scaling_matrix4[6][16];
-    uint8_t scaling_matrix8[6][64];
-    uint8_t chroma_qp_table[2][QP_MAX_NUM+1];  ///< pre-scaled (with chroma_qp_index_offset) version of qp_table
-    int chroma_qp_diff;
-    uint8_t data[4096];
-    size_t data_size;
-
-    uint32_t dequant4_buffer[6][QP_MAX_NUM + 1][16];
-    uint32_t dequant8_buffer[6][QP_MAX_NUM + 1][64];
-    uint32_t(*dequant4_coeff[6])[16];
-    uint32_t(*dequant8_coeff[6])[64];
-} PPS;
-
-typedef struct H264ParamSets {
-    AVBufferRef *sps_list[MAX_SPS_COUNT];
-    AVBufferRef *pps_list[MAX_PPS_COUNT];
-
-    AVBufferRef *pps_ref;
-    AVBufferRef *sps_ref;
-    /* currently active parameters sets */
-    const PPS *pps;
-    const SPS *sps;
-} H264ParamSets;
-
-=======
->>>>>>> f638b67e
 /**
  * Memory management control operation opcode.
  */
@@ -676,27 +564,12 @@
 extern const uint16_t ff_h264_mb_sizes[4];
 
 /**
-<<<<<<< HEAD
  * Uninit H264 param sets structure.
  */
 
 void ff_h264_ps_uninit(H264ParamSets *ps);
 
 /**
- * Decode SPS
- */
-int ff_h264_decode_seq_parameter_set(GetBitContext *gb, AVCodecContext *avctx,
-                                     H264ParamSets *ps, int ignore_truncation);
-
-/**
- * Decode PPS
- */
-int ff_h264_decode_picture_parameter_set(GetBitContext *gb, AVCodecContext *avctx,
-                                         H264ParamSets *ps, int bit_length);
-
-/**
-=======
->>>>>>> f638b67e
  * Reconstruct bitstream slice_type.
  */
 int ff_h264_get_slice_type(const H264SliceContext *sl);
