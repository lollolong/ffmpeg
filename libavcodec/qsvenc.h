--- conflicted
+++ resolved
@@ -48,7 +48,6 @@
 #define QSV_HAVE_QVBR   QSV_VERSION_ATLEAST(1, 11)
 
 #define QSV_COMMON_OPTS \
-<<<<<<< HEAD
 { "async_depth", "Maximum processing parallelism", OFFSET(qsv.async_depth), AV_OPT_TYPE_INT, { .i64 = ASYNC_DEPTH_DEFAULT }, 0, INT_MAX, VE },                          \
 { "avbr_accuracy",    "Accuracy of the AVBR ratecontrol",    OFFSET(qsv.avbr_accuracy),    AV_OPT_TYPE_INT, { .i64 = 0 }, 0, INT_MAX, VE },                             \
 { "avbr_convergence", "Convergence of the AVBR ratecontrol", OFFSET(qsv.avbr_convergence), AV_OPT_TYPE_INT, { .i64 = 0 }, 0, INT_MAX, VE },                             \
@@ -70,31 +69,10 @@
 { "adaptive_i",     "Adaptive I-frame placement",             OFFSET(qsv.adaptive_i),     AV_OPT_TYPE_INT, { .i64 = -1 }, -1,          1, VE },                         \
 { "adaptive_b",     "Adaptive B-frame placement",             OFFSET(qsv.adaptive_b),     AV_OPT_TYPE_INT, { .i64 = -1 }, -1,          1, VE },                         \
 { "b_strategy",     "Strategy to choose between I/P/B-frames", OFFSET(qsv.b_strategy),    AV_OPT_TYPE_INT, { .i64 = -1 }, -1,          1, VE },                         \
+{ "cavlc",          "Enable CAVLC",                           OFFSET(qsv.cavlc),          AV_OPT_TYPE_INT, { .i64 = 0 },   0,          1, VE },                         \
 
 typedef int SetEncodeCtrlCB (AVCodecContext *avctx,
                              const AVFrame *frame, mfxEncodeCtrl* enc_ctrl);
-=======
-{ "async_depth", "Maximum processing parallelism", OFFSET(qsv.async_depth), AV_OPT_TYPE_INT, { .i64 = ASYNC_DEPTH_DEFAULT }, 0, INT_MAX, VE },  \
-{ "avbr_accuracy",    "Accuracy of the AVBR ratecontrol",    OFFSET(qsv.avbr_accuracy),    AV_OPT_TYPE_INT, { .i64 = 0 }, 0, INT_MAX, VE },     \
-{ "avbr_convergence", "Convergence of the AVBR ratecontrol", OFFSET(qsv.avbr_convergence), AV_OPT_TYPE_INT, { .i64 = 0 }, 0, INT_MAX, VE },     \
-{ "preset", NULL, OFFSET(qsv.preset), AV_OPT_TYPE_INT, { .i64 = MFX_TARGETUSAGE_BALANCED }, 0, 7,   VE, "preset" },                             \
-{ "fast",   NULL, 0, AV_OPT_TYPE_CONST, { .i64 = MFX_TARGETUSAGE_BEST_SPEED  },   INT_MIN, INT_MAX, VE, "preset" },                             \
-{ "medium", NULL, 0, AV_OPT_TYPE_CONST, { .i64 = MFX_TARGETUSAGE_BALANCED  },     INT_MIN, INT_MAX, VE, "preset" },                             \
-{ "slow",   NULL, 0, AV_OPT_TYPE_CONST, { .i64 = MFX_TARGETUSAGE_BEST_QUALITY  }, INT_MIN, INT_MAX, VE, "preset" },                             \
-{ "la_depth", "Number of frames to analyze before encoding.", OFFSET(qsv.la_depth), AV_OPT_TYPE_INT, { .i64 = -1 }, -1, INT16_MAX, VE },        \
-{ "vcm",      "Use the video conferencing mode ratecontrol",  OFFSET(qsv.vcm),      AV_OPT_TYPE_INT, { .i64 = 0  },  0, 1,         VE },        \
-{ "rdo",            "Enable rate distortion optimization",    OFFSET(qsv.rdo),            AV_OPT_TYPE_INT, { .i64 = -1 }, -1,          1, VE }, \
-{ "max_frame_size", "Maximum encoded frame size in bytes",    OFFSET(qsv.max_frame_size), AV_OPT_TYPE_INT, { .i64 = -1 }, -1, UINT16_MAX, VE }, \
-{ "max_slice_size", "Maximum encoded slice size in bytes",    OFFSET(qsv.max_slice_size), AV_OPT_TYPE_INT, { .i64 = -1 }, -1, UINT16_MAX, VE }, \
-{ "bitrate_limit",  "Toggle bitrate limitations",             OFFSET(qsv.bitrate_limit),  AV_OPT_TYPE_INT, { .i64 = -1 }, -1,          1, VE }, \
-{ "mbbrc",          "MB level bitrate control",               OFFSET(qsv.mbbrc),          AV_OPT_TYPE_INT, { .i64 = -1 }, -1,          1, VE }, \
-{ "extbrc",         "Extended bitrate control",               OFFSET(qsv.extbrc),         AV_OPT_TYPE_INT, { .i64 = -1 }, -1,          1, VE }, \
-{ "adaptive_i",     "Adaptive I-frame placement",             OFFSET(qsv.adaptive_i),     AV_OPT_TYPE_INT, { .i64 = -1 }, -1,          1, VE }, \
-{ "adaptive_b",     "Adaptive B-frame placement",             OFFSET(qsv.adaptive_b),     AV_OPT_TYPE_INT, { .i64 = -1 }, -1,          1, VE }, \
-{ "b_strategy",     "Strategy to choose between I/P/B-frames", OFFSET(qsv.b_strategy),    AV_OPT_TYPE_INT, { .i64 = -1 }, -1,          1, VE }, \
-{ "cavlc",          "Enable CAVLC",                           OFFSET(qsv.cavlc),          AV_OPT_TYPE_INT, { .i64 = 0 },   0,          1, VE }, \
-
->>>>>>> 9cac1b4b
 typedef struct QSVEncContext {
     AVCodecContext *avctx;
 
