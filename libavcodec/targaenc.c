--- conflicted
+++ resolved
@@ -85,12 +85,8 @@
 static int targa_encode_frame(AVCodecContext *avctx, AVPacket *pkt,
                               const AVFrame *p, int *got_packet)
 {
-<<<<<<< HEAD
+    TargaContext *s = avctx->priv_data;
     int bpp, picsize, datasize = -1, ret, i;
-=======
-    TargaContext *s = avctx->priv_data;
-    int bpp, picsize, datasize = -1, ret;
->>>>>>> be00ec83
     uint8_t *out;
 
     if(avctx->width > 0xffff || avctx->height > 0xffff) {
@@ -159,9 +155,6 @@
     }
     bpp = pkt->data[16] >> 3;
 
-<<<<<<< HEAD
-=======
-    out = pkt->data + 18;  /* skip past the header we just output */
 
 #if FF_API_CODER_TYPE
 FF_DISABLE_DEPRECATION_WARNINGS
@@ -170,7 +163,6 @@
 FF_ENABLE_DEPRECATION_WARNINGS
 #endif
 
->>>>>>> be00ec83
     /* try RLE compression */
     if (s->rle)
         datasize = targa_encode_rle(out, picsize, p, bpp, avctx->width, avctx->height);
