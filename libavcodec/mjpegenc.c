--- conflicted
+++ resolved
@@ -30,13 +30,8 @@
  * MJPEG encoder.
  */
 
-<<<<<<< HEAD
-=======
-#include <assert.h>
-
 #include "libavutil/pixdesc.h"
 
->>>>>>> 058d5f2f
 #include "avcodec.h"
 #include "mpegvideo.h"
 #include "mjpeg.h"
@@ -213,22 +208,25 @@
                                     ScanTable *intra_scantable,
                                     uint16_t intra_matrix[64])
 {
-<<<<<<< HEAD
-    const int lossless= s->avctx->codec_id != AV_CODEC_ID_MJPEG;
-    int i;
-=======
     int chroma_h_shift, chroma_v_shift;
     const int lossless = avctx->codec_id != AV_CODEC_ID_MJPEG;
     int hsample[3], vsample[3];
+    int i;
+    MpegEncContext *s = avctx->priv_data;
+    av_assert0(avctx->codec->priv_data_size == sizeof(MpegEncContext));
 
     av_pix_fmt_get_chroma_sub_sample(avctx->pix_fmt, &chroma_h_shift,
                                      &chroma_v_shift);
-
     if (avctx->codec->id == AV_CODEC_ID_LJPEG &&
-        avctx->pix_fmt   == AV_PIX_FMT_BGRA) {
+        (avctx->pix_fmt == AV_PIX_FMT_BGR0
+            || s->avctx->pix_fmt == AV_PIX_FMT_BGRA
+            || s->avctx->pix_fmt == AV_PIX_FMT_BGR24)) {
         vsample[0] = hsample[0] =
         vsample[1] = hsample[1] =
         vsample[2] = hsample[2] = 1;
+    } else if (avctx->pix_fmt == AV_PIX_FMT_YUV444P || avctx->pix_fmt == AV_PIX_FMT_YUVJ444P) {
+        vsample[0] = vsample[1] = vsample[2] = 2;
+        hsample[0] = hsample[1] = hsample[2] = 1;
     } else {
         vsample[0] = 2;
         vsample[1] = 2 >> chroma_v_shift;
@@ -237,44 +235,27 @@
         hsample[1] = 2 >> chroma_h_shift;
         hsample[2] = 2 >> chroma_h_shift;
     }
->>>>>>> 058d5f2f
 
     put_marker(pb, SOI);
 
-<<<<<<< HEAD
     // hack for AMV mjpeg format
-    if(s->avctx->codec_id == AV_CODEC_ID_AMV) goto end;
-
-    jpeg_put_comments(s->avctx, &s->pb);
-
-    jpeg_table_header(s->avctx, &s->pb, &s->intra_scantable, s->intra_matrix, s->mjpeg_hsample);
-
-    switch(s->avctx->codec_id){
-    case AV_CODEC_ID_MJPEG:  put_marker(&s->pb, SOF0 ); break;
-    case AV_CODEC_ID_LJPEG:  put_marker(&s->pb, SOF3 ); break;
-    default: av_assert0(0);
-    }
-
-    put_bits(&s->pb, 16, 17);
-    if(lossless && (s->avctx->pix_fmt == AV_PIX_FMT_BGR0
-                    || s->avctx->pix_fmt == AV_PIX_FMT_BGRA
-                    || s->avctx->pix_fmt == AV_PIX_FMT_BGR24))
-        put_bits(&s->pb, 8, 9); /* 9 bits/component RCT */
-=======
+    if(avctx->codec_id == AV_CODEC_ID_AMV) goto end;
+
     jpeg_put_comments(avctx, pb);
 
-    jpeg_table_header(pb, intra_scantable, intra_matrix);
+    jpeg_table_header(avctx, pb, intra_scantable, intra_matrix, hsample);
 
     switch (avctx->codec_id) {
     case AV_CODEC_ID_MJPEG:  put_marker(pb, SOF0 ); break;
     case AV_CODEC_ID_LJPEG:  put_marker(pb, SOF3 ); break;
-    default: assert(0);
+    default: av_assert0(0);
     }
 
     put_bits(pb, 16, 17);
-    if (lossless && avctx->pix_fmt == AV_PIX_FMT_BGRA)
+    if (lossless && (  avctx->pix_fmt == AV_PIX_FMT_BGR0
+                    || avctx->pix_fmt == AV_PIX_FMT_BGRA
+                    || avctx->pix_fmt == AV_PIX_FMT_BGR24))
         put_bits(pb, 8, 9); /* 9 bits/component RCT */
->>>>>>> 058d5f2f
     else
         put_bits(pb, 8, 8); /* 8 bits/component */
     put_bits(pb, 16, avctx->height);
@@ -288,37 +269,24 @@
     put_bits(pb, 8, 0); /* select matrix */
 
     /* Cb component */
-<<<<<<< HEAD
-    put_bits(&s->pb, 8, 2); /* component number */
-    put_bits(&s->pb, 4, s->mjpeg_hsample[1]); /* H factor */
-    put_bits(&s->pb, 4, s->mjpeg_vsample[1]); /* V factor */
-#ifdef TWOMATRIXES
-    put_bits(&s->pb, 8, lossless ? 0 : 1); /* select matrix */
-#else
-    put_bits(&s->pb, 8, 0); /* select matrix */
-#endif
-
-    /* Cr component */
-    put_bits(&s->pb, 8, 3); /* component number */
-    put_bits(&s->pb, 4, s->mjpeg_hsample[2]); /* H factor */
-    put_bits(&s->pb, 4, s->mjpeg_vsample[2]); /* V factor */
-#ifdef TWOMATRIXES
-    put_bits(&s->pb, 8, lossless ? 0 : 1); /* select matrix */
-#else
-    put_bits(&s->pb, 8, 0); /* select matrix */
-#endif
-=======
     put_bits(pb, 8, 2); /* component number */
     put_bits(pb, 4, hsample[1]); /* H factor */
     put_bits(pb, 4, vsample[1]); /* V factor */
+#ifdef TWOMATRIXES
+    put_bits(pb, 8, lossless ? 0 : 1); /* select matrix */
+#else
     put_bits(pb, 8, 0); /* select matrix */
+#endif
 
     /* Cr component */
     put_bits(pb, 8, 3); /* component number */
     put_bits(pb, 4, hsample[2]); /* H factor */
     put_bits(pb, 4, vsample[2]); /* V factor */
+#ifdef TWOMATRIXES
+    put_bits(pb, 8, lossless ? 0 : 1); /* select matrix */
+#else
     put_bits(pb, 8, 0); /* select matrix */
->>>>>>> 058d5f2f
+#endif
 
     /* scan header */
     put_marker(pb, SOS);
@@ -342,28 +310,18 @@
 
     put_bits(pb, 8, lossless ? avctx->prediction_method + 1 : 0); /* Ss (not used) */
 
-<<<<<<< HEAD
-    switch(s->avctx->codec_id){
-    case AV_CODEC_ID_MJPEG:  put_bits(&s->pb, 8, 63); break; /* Se (not used) */
-    case AV_CODEC_ID_LJPEG:  put_bits(&s->pb, 8,  0); break; /* not used */
-    default: av_assert0(0);
-    }
-
-    put_bits(&s->pb, 8, 0); /* Ah/Al (not used) */
-
-end:
-    s->esc_pos = put_bits_count(&s->pb) >> 3;
-    for(i=1; i<s->slice_context_count; i++)
-        s->thread_context[i]->esc_pos = 0;
-=======
     switch (avctx->codec_id) {
     case AV_CODEC_ID_MJPEG:  put_bits(pb, 8, 63); break; /* Se (not used) */
     case AV_CODEC_ID_LJPEG:  put_bits(pb, 8,  0); break; /* not used */
-    default: assert(0);
+    default: av_assert0(0);
     }
 
     put_bits(pb, 8, 0); /* Ah/Al (not used) */
->>>>>>> 058d5f2f
+
+end:
+    s->esc_pos = put_bits_count(pb) >> 3;
+    for(i=1; i<s->slice_context_count; i++)
+        s->thread_context[i]->esc_pos = 0;
 }
 
 static void escape_FF(MpegEncContext *s, int start)
