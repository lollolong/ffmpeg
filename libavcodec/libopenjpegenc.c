--- conflicted
+++ resolved
@@ -101,7 +101,6 @@
     case AV_PIX_FMT_RGBA:
     case AV_PIX_FMT_RGB48:
     case AV_PIX_FMT_RGBA64:
-<<<<<<< HEAD
     case AV_PIX_FMT_GBR24P:
     case AV_PIX_FMT_GBRP9:
     case AV_PIX_FMT_GBRP10:
@@ -109,8 +108,6 @@
     case AV_PIX_FMT_GBRP14:
     case AV_PIX_FMT_GBRP16:
     case AV_PIX_FMT_XYZ12:
-=======
->>>>>>> 8f45bd14
         color_space = CLRSPC_SRGB;
         break;
     case AV_PIX_FMT_YUV410P:
@@ -495,7 +492,6 @@
         break;
     case AV_PIX_FMT_RGB48:
     case AV_PIX_FMT_RGBA64:
-<<<<<<< HEAD
         cpyresult = libopenjpeg_copy_packed16(avctx, frame, image);
         break;
     case AV_PIX_FMT_GBR24P:
@@ -519,9 +515,6 @@
             cpyresult = libopenjpeg_copy_unpacked16(avctx, gbrframe, image);
         }
         av_frame_free(&gbrframe);
-=======
-        libopenjpeg_copy_packed16(avctx, frame, image);
->>>>>>> 8f45bd14
         break;
     case AV_PIX_FMT_GRAY8:
     case AV_PIX_FMT_YUV410P:
@@ -654,16 +647,10 @@
     .close          = libopenjpeg_encode_close,
     .capabilities   = 0,
     .pix_fmts       = (const enum AVPixelFormat[]) {
-<<<<<<< HEAD
-        AV_PIX_FMT_RGB24, AV_PIX_FMT_RGBA, AV_PIX_FMT_RGB48, AV_PIX_FMT_RGBA64,
-        AV_PIX_FMT_GBR24P,
+        AV_PIX_FMT_RGB24, AV_PIX_FMT_RGBA, AV_PIX_FMT_RGB48,
+        AV_PIX_FMT_RGBA64, AV_PIX_FMT_GBR24P,
         AV_PIX_FMT_GBRP9, AV_PIX_FMT_GBRP10, AV_PIX_FMT_GBRP12, AV_PIX_FMT_GBRP14, AV_PIX_FMT_GBRP16,
         AV_PIX_FMT_GRAY8, AV_PIX_FMT_GRAY8A, AV_PIX_FMT_GRAY16,
-=======
-        AV_PIX_FMT_RGB24, AV_PIX_FMT_RGBA, AV_PIX_FMT_RGB48,
-        AV_PIX_FMT_RGBA64,
-        AV_PIX_FMT_GRAY8, AV_PIX_FMT_GRAY16, AV_PIX_FMT_Y400A,
->>>>>>> 8f45bd14
         AV_PIX_FMT_YUV420P, AV_PIX_FMT_YUV422P, AV_PIX_FMT_YUVA420P,
         AV_PIX_FMT_YUV440P, AV_PIX_FMT_YUV444P, AV_PIX_FMT_YUVA422P,
         AV_PIX_FMT_YUV411P, AV_PIX_FMT_YUV410P, AV_PIX_FMT_YUVA444P,
