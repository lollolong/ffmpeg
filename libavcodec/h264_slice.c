/*
 * H.26L/H.264/AVC/JVT/14496-10/... decoder
 * Copyright (c) 2003 Michael Niedermayer <michaelni@gmx.at>
 *
 * This file is part of FFmpeg.
 *
 * FFmpeg is free software; you can redistribute it and/or
 * modify it under the terms of the GNU Lesser General Public
 * License as published by the Free Software Foundation; either
 * version 2.1 of the License, or (at your option) any later version.
 *
 * FFmpeg is distributed in the hope that it will be useful,
 * but WITHOUT ANY WARRANTY; without even the implied warranty of
 * MERCHANTABILITY or FITNESS FOR A PARTICULAR PURPOSE.  See the GNU
 * Lesser General Public License for more details.
 *
 * You should have received a copy of the GNU Lesser General Public
 * License along with FFmpeg; if not, write to the Free Software
 * Foundation, Inc., 51 Franklin Street, Fifth Floor, Boston, MA 02110-1301 USA
 */

/**
 * @file
 * H.264 / AVC / MPEG4 part10 codec.
 * @author Michael Niedermayer <michaelni@gmx.at>
 */

#include "libavutil/avassert.h"
#include "libavutil/imgutils.h"
#include "libavutil/timer.h"
#include "internal.h"
#include "cabac.h"
#include "cabac_functions.h"
#include "error_resilience.h"
#include "avcodec.h"
#include "h264.h"
#include "h264data.h"
#include "h264chroma.h"
#include "h264_mvpred.h"
#include "golomb.h"
#include "mathops.h"
#include "mpegutils.h"
#include "rectangle.h"
#include "thread.h"


static const uint8_t rem6[QP_MAX_NUM + 1] = {
    0, 1, 2, 3, 4, 5, 0, 1, 2, 3, 4, 5, 0, 1, 2, 3, 4, 5, 0, 1, 2,
    3, 4, 5, 0, 1, 2, 3, 4, 5, 0, 1, 2, 3, 4, 5, 0, 1, 2, 3, 4, 5,
    0, 1, 2, 3, 4, 5, 0, 1, 2, 3, 4, 5, 0, 1, 2, 3, 4, 5, 0, 1, 2,
    3, 4, 5, 0, 1, 2, 3, 4, 5, 0, 1, 2, 3, 4, 5, 0, 1, 2, 3, 4, 5,
    0, 1, 2, 3,
};

static const uint8_t div6[QP_MAX_NUM + 1] = {
    0, 0, 0, 0, 0, 0, 1, 1, 1, 1, 1, 1, 2, 2, 2, 2, 2, 2, 3,  3,  3,
    3, 3, 3, 4, 4, 4, 4, 4, 4, 5, 5, 5, 5, 5, 5, 6, 6, 6, 6,  6,  6,
    7, 7, 7, 7, 7, 7, 8, 8, 8, 8, 8, 8, 9, 9, 9, 9, 9, 9, 10, 10, 10,
   10,10,10,11,11,11,11,11,11,12,12,12,12,12,12,13,13,13, 13, 13, 13,
   14,14,14,14,
};

static const uint8_t field_scan[16+1] = {
    0 + 0 * 4, 0 + 1 * 4, 1 + 0 * 4, 0 + 2 * 4,
    0 + 3 * 4, 1 + 1 * 4, 1 + 2 * 4, 1 + 3 * 4,
    2 + 0 * 4, 2 + 1 * 4, 2 + 2 * 4, 2 + 3 * 4,
    3 + 0 * 4, 3 + 1 * 4, 3 + 2 * 4, 3 + 3 * 4,
};

static const uint8_t field_scan8x8[64+1] = {
    0 + 0 * 8, 0 + 1 * 8, 0 + 2 * 8, 1 + 0 * 8,
    1 + 1 * 8, 0 + 3 * 8, 0 + 4 * 8, 1 + 2 * 8,
    2 + 0 * 8, 1 + 3 * 8, 0 + 5 * 8, 0 + 6 * 8,
    0 + 7 * 8, 1 + 4 * 8, 2 + 1 * 8, 3 + 0 * 8,
    2 + 2 * 8, 1 + 5 * 8, 1 + 6 * 8, 1 + 7 * 8,
    2 + 3 * 8, 3 + 1 * 8, 4 + 0 * 8, 3 + 2 * 8,
    2 + 4 * 8, 2 + 5 * 8, 2 + 6 * 8, 2 + 7 * 8,
    3 + 3 * 8, 4 + 1 * 8, 5 + 0 * 8, 4 + 2 * 8,
    3 + 4 * 8, 3 + 5 * 8, 3 + 6 * 8, 3 + 7 * 8,
    4 + 3 * 8, 5 + 1 * 8, 6 + 0 * 8, 5 + 2 * 8,
    4 + 4 * 8, 4 + 5 * 8, 4 + 6 * 8, 4 + 7 * 8,
    5 + 3 * 8, 6 + 1 * 8, 6 + 2 * 8, 5 + 4 * 8,
    5 + 5 * 8, 5 + 6 * 8, 5 + 7 * 8, 6 + 3 * 8,
    7 + 0 * 8, 7 + 1 * 8, 6 + 4 * 8, 6 + 5 * 8,
    6 + 6 * 8, 6 + 7 * 8, 7 + 2 * 8, 7 + 3 * 8,
    7 + 4 * 8, 7 + 5 * 8, 7 + 6 * 8, 7 + 7 * 8,
};

static const uint8_t field_scan8x8_cavlc[64+1] = {
    0 + 0 * 8, 1 + 1 * 8, 2 + 0 * 8, 0 + 7 * 8,
    2 + 2 * 8, 2 + 3 * 8, 2 + 4 * 8, 3 + 3 * 8,
    3 + 4 * 8, 4 + 3 * 8, 4 + 4 * 8, 5 + 3 * 8,
    5 + 5 * 8, 7 + 0 * 8, 6 + 6 * 8, 7 + 4 * 8,
    0 + 1 * 8, 0 + 3 * 8, 1 + 3 * 8, 1 + 4 * 8,
    1 + 5 * 8, 3 + 1 * 8, 2 + 5 * 8, 4 + 1 * 8,
    3 + 5 * 8, 5 + 1 * 8, 4 + 5 * 8, 6 + 1 * 8,
    5 + 6 * 8, 7 + 1 * 8, 6 + 7 * 8, 7 + 5 * 8,
    0 + 2 * 8, 0 + 4 * 8, 0 + 5 * 8, 2 + 1 * 8,
    1 + 6 * 8, 4 + 0 * 8, 2 + 6 * 8, 5 + 0 * 8,
    3 + 6 * 8, 6 + 0 * 8, 4 + 6 * 8, 6 + 2 * 8,
    5 + 7 * 8, 6 + 4 * 8, 7 + 2 * 8, 7 + 6 * 8,
    1 + 0 * 8, 1 + 2 * 8, 0 + 6 * 8, 3 + 0 * 8,
    1 + 7 * 8, 3 + 2 * 8, 2 + 7 * 8, 4 + 2 * 8,
    3 + 7 * 8, 5 + 2 * 8, 4 + 7 * 8, 5 + 4 * 8,
    6 + 3 * 8, 6 + 5 * 8, 7 + 3 * 8, 7 + 7 * 8,
};

// zigzag_scan8x8_cavlc[i] = zigzag_scan8x8[(i/4) + 16*(i%4)]
static const uint8_t zigzag_scan8x8_cavlc[64+1] = {
    0 + 0 * 8, 1 + 1 * 8, 1 + 2 * 8, 2 + 2 * 8,
    4 + 1 * 8, 0 + 5 * 8, 3 + 3 * 8, 7 + 0 * 8,
    3 + 4 * 8, 1 + 7 * 8, 5 + 3 * 8, 6 + 3 * 8,
    2 + 7 * 8, 6 + 4 * 8, 5 + 6 * 8, 7 + 5 * 8,
    1 + 0 * 8, 2 + 0 * 8, 0 + 3 * 8, 3 + 1 * 8,
    3 + 2 * 8, 0 + 6 * 8, 4 + 2 * 8, 6 + 1 * 8,
    2 + 5 * 8, 2 + 6 * 8, 6 + 2 * 8, 5 + 4 * 8,
    3 + 7 * 8, 7 + 3 * 8, 4 + 7 * 8, 7 + 6 * 8,
    0 + 1 * 8, 3 + 0 * 8, 0 + 4 * 8, 4 + 0 * 8,
    2 + 3 * 8, 1 + 5 * 8, 5 + 1 * 8, 5 + 2 * 8,
    1 + 6 * 8, 3 + 5 * 8, 7 + 1 * 8, 4 + 5 * 8,
    4 + 6 * 8, 7 + 4 * 8, 5 + 7 * 8, 6 + 7 * 8,
    0 + 2 * 8, 2 + 1 * 8, 1 + 3 * 8, 5 + 0 * 8,
    1 + 4 * 8, 2 + 4 * 8, 6 + 0 * 8, 4 + 3 * 8,
    0 + 7 * 8, 4 + 4 * 8, 7 + 2 * 8, 3 + 6 * 8,
    5 + 5 * 8, 6 + 5 * 8, 6 + 6 * 8, 7 + 7 * 8,
};

static const uint8_t dequant4_coeff_init[6][3] = {
    { 10, 13, 16 },
    { 11, 14, 18 },
    { 13, 16, 20 },
    { 14, 18, 23 },
    { 16, 20, 25 },
    { 18, 23, 29 },
};

static const uint8_t dequant8_coeff_init_scan[16] = {
    0, 3, 4, 3, 3, 1, 5, 1, 4, 5, 2, 5, 3, 1, 5, 1
};

static const uint8_t dequant8_coeff_init[6][6] = {
    { 20, 18, 32, 19, 25, 24 },
    { 22, 19, 35, 21, 28, 26 },
    { 26, 23, 42, 24, 33, 31 },
    { 28, 25, 45, 26, 35, 33 },
    { 32, 28, 51, 30, 40, 38 },
    { 36, 32, 58, 34, 46, 43 },
};


static void release_unused_pictures(H264Context *h, int remove_current)
{
    int i;

    /* release non reference frames */
    for (i = 0; i < H264_MAX_PICTURE_COUNT; i++) {
        if (h->DPB[i].f->buf[0] && !h->DPB[i].reference &&
            (remove_current || &h->DPB[i] != h->cur_pic_ptr)) {
            ff_h264_unref_picture(h, &h->DPB[i]);
        }
    }
}

static int alloc_scratch_buffers(H264SliceContext *sl, int linesize)
{
    const H264Context *h = sl->h264;
    int alloc_size = FFALIGN(FFABS(linesize) + 32, 32);

    av_fast_malloc(&sl->bipred_scratchpad, &sl->bipred_scratchpad_allocated, 16 * 6 * alloc_size);
    // edge emu needs blocksize + filter length - 1
    // (= 21x21 for  h264)
    av_fast_malloc(&sl->edge_emu_buffer, &sl->edge_emu_buffer_allocated, alloc_size * 2 * 21);

    av_fast_malloc(&sl->top_borders[0], &sl->top_borders_allocated[0],
                   h->mb_width * 16 * 3 * sizeof(uint8_t) * 2);
    av_fast_malloc(&sl->top_borders[1], &sl->top_borders_allocated[1],
                   h->mb_width * 16 * 3 * sizeof(uint8_t) * 2);

    if (!sl->bipred_scratchpad || !sl->edge_emu_buffer ||
        !sl->top_borders[0]    || !sl->top_borders[1]) {
        av_freep(&sl->bipred_scratchpad);
        av_freep(&sl->edge_emu_buffer);
        av_freep(&sl->top_borders[0]);
        av_freep(&sl->top_borders[1]);

        sl->bipred_scratchpad_allocated = 0;
        sl->edge_emu_buffer_allocated   = 0;
        sl->top_borders_allocated[0]    = 0;
        sl->top_borders_allocated[1]    = 0;
        return AVERROR(ENOMEM);
    }

    return 0;
}

static int init_table_pools(H264Context *h)
{
    const int big_mb_num    = h->mb_stride * (h->mb_height + 1) + 1;
    const int mb_array_size = h->mb_stride * h->mb_height;
    const int b4_stride     = h->mb_width * 4 + 1;
    const int b4_array_size = b4_stride * h->mb_height * 4;

    h->qscale_table_pool = av_buffer_pool_init(big_mb_num + h->mb_stride,
                                               av_buffer_allocz);
    h->mb_type_pool      = av_buffer_pool_init((big_mb_num + h->mb_stride) *
                                               sizeof(uint32_t), av_buffer_allocz);
    h->motion_val_pool   = av_buffer_pool_init(2 * (b4_array_size + 4) *
                                               sizeof(int16_t), av_buffer_allocz);
    h->ref_index_pool    = av_buffer_pool_init(4 * mb_array_size, av_buffer_allocz);

    if (!h->qscale_table_pool || !h->mb_type_pool || !h->motion_val_pool ||
        !h->ref_index_pool) {
        av_buffer_pool_uninit(&h->qscale_table_pool);
        av_buffer_pool_uninit(&h->mb_type_pool);
        av_buffer_pool_uninit(&h->motion_val_pool);
        av_buffer_pool_uninit(&h->ref_index_pool);
        return AVERROR(ENOMEM);
    }

    return 0;
}

static int alloc_picture(H264Context *h, H264Picture *pic)
{
    int i, ret = 0;

    av_assert0(!pic->f->data[0]);

    pic->tf.f = pic->f;
    ret = ff_thread_get_buffer(h->avctx, &pic->tf, pic->reference ?
                                                   AV_GET_BUFFER_FLAG_REF : 0);
    if (ret < 0)
        goto fail;

    pic->crop     = h->sps.crop;
    pic->crop_top = h->sps.crop_top;
    pic->crop_left= h->sps.crop_left;

    if (h->avctx->hwaccel) {
        const AVHWAccel *hwaccel = h->avctx->hwaccel;
        av_assert0(!pic->hwaccel_picture_private);
        if (hwaccel->frame_priv_data_size) {
            pic->hwaccel_priv_buf = av_buffer_allocz(hwaccel->frame_priv_data_size);
            if (!pic->hwaccel_priv_buf)
                return AVERROR(ENOMEM);
            pic->hwaccel_picture_private = pic->hwaccel_priv_buf->data;
        }
    }
    if (CONFIG_GRAY && !h->avctx->hwaccel && h->flags & CODEC_FLAG_GRAY && pic->f->data[2]) {
        int h_chroma_shift, v_chroma_shift;
        av_pix_fmt_get_chroma_sub_sample(pic->f->format,
                                         &h_chroma_shift, &v_chroma_shift);

        for(i=0; i<FF_CEIL_RSHIFT(pic->f->height, v_chroma_shift); i++) {
            memset(pic->f->data[1] + pic->f->linesize[1]*i,
                   0x80, FF_CEIL_RSHIFT(pic->f->width, h_chroma_shift));
            memset(pic->f->data[2] + pic->f->linesize[2]*i,
                   0x80, FF_CEIL_RSHIFT(pic->f->width, h_chroma_shift));
        }
    }

    if (!h->qscale_table_pool) {
        ret = init_table_pools(h);
        if (ret < 0)
            goto fail;
    }

    pic->qscale_table_buf = av_buffer_pool_get(h->qscale_table_pool);
    pic->mb_type_buf      = av_buffer_pool_get(h->mb_type_pool);
    if (!pic->qscale_table_buf || !pic->mb_type_buf)
        goto fail;

    pic->mb_type      = (uint32_t*)pic->mb_type_buf->data + 2 * h->mb_stride + 1;
    pic->qscale_table = pic->qscale_table_buf->data + 2 * h->mb_stride + 1;

    for (i = 0; i < 2; i++) {
        pic->motion_val_buf[i] = av_buffer_pool_get(h->motion_val_pool);
        pic->ref_index_buf[i]  = av_buffer_pool_get(h->ref_index_pool);
        if (!pic->motion_val_buf[i] || !pic->ref_index_buf[i])
            goto fail;

        pic->motion_val[i] = (int16_t (*)[2])pic->motion_val_buf[i]->data + 4;
        pic->ref_index[i]  = pic->ref_index_buf[i]->data;
    }

    return 0;
fail:
    ff_h264_unref_picture(h, pic);
    return (ret < 0) ? ret : AVERROR(ENOMEM);
}

static inline int pic_is_unused(H264Context *h, H264Picture *pic)
{
    if (!pic->f->buf[0])
        return 1;
    return 0;
}

static int find_unused_picture(H264Context *h)
{
    int i;

    for (i = 0; i < H264_MAX_PICTURE_COUNT; i++) {
        if (pic_is_unused(h, &h->DPB[i]))
            break;
    }
    if (i == H264_MAX_PICTURE_COUNT)
        return AVERROR_INVALIDDATA;

    return i;
}


static void init_dequant8_coeff_table(H264Context *h)
{
    int i, j, q, x;
    const int max_qp = 51 + 6 * (h->sps.bit_depth_luma - 8);

    for (i = 0; i < 6; i++) {
        h->dequant8_coeff[i] = h->dequant8_buffer[i];
        for (j = 0; j < i; j++)
            if (!memcmp(h->pps.scaling_matrix8[j], h->pps.scaling_matrix8[i],
                        64 * sizeof(uint8_t))) {
                h->dequant8_coeff[i] = h->dequant8_buffer[j];
                break;
            }
        if (j < i)
            continue;

        for (q = 0; q < max_qp + 1; q++) {
            int shift = div6[q];
            int idx   = rem6[q];
            for (x = 0; x < 64; x++)
                h->dequant8_coeff[i][q][(x >> 3) | ((x & 7) << 3)] =
                    ((uint32_t)dequant8_coeff_init[idx][dequant8_coeff_init_scan[((x >> 1) & 12) | (x & 3)]] *
                     h->pps.scaling_matrix8[i][x]) << shift;
        }
    }
}

static void init_dequant4_coeff_table(H264Context *h)
{
    int i, j, q, x;
    const int max_qp = 51 + 6 * (h->sps.bit_depth_luma - 8);
    for (i = 0; i < 6; i++) {
        h->dequant4_coeff[i] = h->dequant4_buffer[i];
        for (j = 0; j < i; j++)
            if (!memcmp(h->pps.scaling_matrix4[j], h->pps.scaling_matrix4[i],
                        16 * sizeof(uint8_t))) {
                h->dequant4_coeff[i] = h->dequant4_buffer[j];
                break;
            }
        if (j < i)
            continue;

        for (q = 0; q < max_qp + 1; q++) {
            int shift = div6[q] + 2;
            int idx   = rem6[q];
            for (x = 0; x < 16; x++)
                h->dequant4_coeff[i][q][(x >> 2) | ((x << 2) & 0xF)] =
                    ((uint32_t)dequant4_coeff_init[idx][(x & 1) + ((x >> 2) & 1)] *
                     h->pps.scaling_matrix4[i][x]) << shift;
        }
    }
}

void ff_h264_init_dequant_tables(H264Context *h)
{
    int i, x;
    init_dequant4_coeff_table(h);
    memset(h->dequant8_coeff, 0, sizeof(h->dequant8_coeff));

    if (h->pps.transform_8x8_mode)
        init_dequant8_coeff_table(h);
    if (h->sps.transform_bypass) {
        for (i = 0; i < 6; i++)
            for (x = 0; x < 16; x++)
                h->dequant4_coeff[i][0][x] = 1 << 6;
        if (h->pps.transform_8x8_mode)
            for (i = 0; i < 6; i++)
                for (x = 0; x < 64; x++)
                    h->dequant8_coeff[i][0][x] = 1 << 6;
    }
}

#define IN_RANGE(a, b, size) (((a) >= (b)) && ((a) < ((b) + (size))))

#define REBASE_PICTURE(pic, new_ctx, old_ctx)             \
    (((pic) && (pic) >= (old_ctx)->DPB &&                       \
      (pic) < (old_ctx)->DPB + H264_MAX_PICTURE_COUNT) ?          \
     &(new_ctx)->DPB[(pic) - (old_ctx)->DPB] : NULL)

static void copy_picture_range(H264Picture **to, H264Picture **from, int count,
                               H264Context *new_base,
                               H264Context *old_base)
{
    int i;

    for (i = 0; i < count; i++) {
        av_assert1((IN_RANGE(from[i], old_base, 1) ||
                IN_RANGE(from[i], old_base->DPB,
                         H264_MAX_PICTURE_COUNT) ||
                !from[i]));
        to[i] = REBASE_PICTURE(from[i], new_base, old_base);
    }
}

static int copy_parameter_set(void **to, void **from, int count, int size)
{
    int i;

    for (i = 0; i < count; i++) {
        if (to[i] && !from[i]) {
            av_freep(&to[i]);
        } else if (from[i] && !to[i]) {
            to[i] = av_malloc(size);
            if (!to[i])
                return AVERROR(ENOMEM);
        }

        if (from[i])
            memcpy(to[i], from[i], size);
    }

    return 0;
}

#define copy_fields(to, from, start_field, end_field)                   \
    memcpy(&(to)->start_field, &(from)->start_field,                        \
           (char *)&(to)->end_field - (char *)&(to)->start_field)

static int h264_slice_header_init(H264Context *h);

int ff_h264_update_thread_context(AVCodecContext *dst,
                                  const AVCodecContext *src)
{
    H264Context *h = dst->priv_data, *h1 = src->priv_data;
    int inited = h->context_initialized, err = 0;
    int need_reinit = 0;
    int i, ret;

    if (dst == src)
        return 0;

    if (inited &&
        (h->width                 != h1->width                 ||
         h->height                != h1->height                ||
         h->mb_width              != h1->mb_width              ||
         h->mb_height             != h1->mb_height             ||
         h->sps.bit_depth_luma    != h1->sps.bit_depth_luma    ||
         h->sps.chroma_format_idc != h1->sps.chroma_format_idc ||
         h->sps.colorspace        != h1->sps.colorspace)) {

        need_reinit = 1;
    }

    /* copy block_offset since frame_start may not be called */
    memcpy(h->block_offset, h1->block_offset, sizeof(h->block_offset));

    // SPS/PPS
    if ((ret = copy_parameter_set((void **)h->sps_buffers,
                                  (void **)h1->sps_buffers,
                                  MAX_SPS_COUNT, sizeof(SPS))) < 0)
        return ret;
    h->sps = h1->sps;
    if ((ret = copy_parameter_set((void **)h->pps_buffers,
                                  (void **)h1->pps_buffers,
                                  MAX_PPS_COUNT, sizeof(PPS))) < 0)
        return ret;
    h->pps = h1->pps;

    if (need_reinit || !inited) {
        h->width     = h1->width;
        h->height    = h1->height;
        h->mb_height = h1->mb_height;
        h->mb_width  = h1->mb_width;
        h->mb_num    = h1->mb_num;
        h->mb_stride = h1->mb_stride;
        h->b_stride  = h1->b_stride;

        if (h->context_initialized || h1->context_initialized) {
            if ((err = h264_slice_header_init(h)) < 0) {
                av_log(h->avctx, AV_LOG_ERROR, "h264_slice_header_init() failed");
                return err;
            }
        }
        /* copy block_offset since frame_start may not be called */
        memcpy(h->block_offset, h1->block_offset, sizeof(h->block_offset));
    }

    h->avctx->coded_height  = h1->avctx->coded_height;
    h->avctx->coded_width   = h1->avctx->coded_width;
    h->avctx->width         = h1->avctx->width;
    h->avctx->height        = h1->avctx->height;
    h->coded_picture_number = h1->coded_picture_number;
    h->first_field          = h1->first_field;
    h->picture_structure    = h1->picture_structure;
    h->droppable            = h1->droppable;
    h->low_delay            = h1->low_delay;
    h->backup_width         = h1->backup_width;
    h->backup_height        = h1->backup_height;
    h->backup_pix_fmt       = h1->backup_pix_fmt;

    for (i = 0; i < H264_MAX_PICTURE_COUNT; i++) {
        ff_h264_unref_picture(h, &h->DPB[i]);
        if (h1->DPB[i].f->buf[0] &&
            (ret = ff_h264_ref_picture(h, &h->DPB[i], &h1->DPB[i])) < 0)
            return ret;
    }

    h->cur_pic_ptr = REBASE_PICTURE(h1->cur_pic_ptr, h, h1);
    ff_h264_unref_picture(h, &h->cur_pic);
    if (h1->cur_pic.f->buf[0]) {
        ret = ff_h264_ref_picture(h, &h->cur_pic, &h1->cur_pic);
        if (ret < 0)
            return ret;
    }

    h->enable_er       = h1->enable_er;
    h->workaround_bugs = h1->workaround_bugs;
    h->low_delay       = h1->low_delay;
    h->droppable       = h1->droppable;

    // extradata/NAL handling
    h->is_avc = h1->is_avc;
    h->nal_length_size = h1->nal_length_size;
    h->x264_build      = h1->x264_build;

    // Dequantization matrices
    // FIXME these are big - can they be only copied when PPS changes?
    copy_fields(h, h1, dequant4_buffer, dequant4_coeff);

    for (i = 0; i < 6; i++)
        h->dequant4_coeff[i] = h->dequant4_buffer[0] +
                               (h1->dequant4_coeff[i] - h1->dequant4_buffer[0]);

    for (i = 0; i < 6; i++)
        h->dequant8_coeff[i] = h->dequant8_buffer[0] +
                               (h1->dequant8_coeff[i] - h1->dequant8_buffer[0]);

    h->dequant_coeff_pps = h1->dequant_coeff_pps;

    // POC timing
    copy_fields(h, h1, poc_lsb, default_ref_list);

    // reference lists
    copy_fields(h, h1, short_ref, current_slice);

    copy_picture_range(h->short_ref, h1->short_ref, 32, h, h1);
    copy_picture_range(h->long_ref, h1->long_ref, 32, h, h1);
    copy_picture_range(h->delayed_pic, h1->delayed_pic,
                       MAX_DELAYED_PIC_COUNT + 2, h, h1);

    h->frame_recovered       = h1->frame_recovered;

    if (!h->cur_pic_ptr)
        return 0;

    if (!h->droppable) {
        err = ff_h264_execute_ref_pic_marking(h, h->mmco, h->mmco_index);
        h->prev_poc_msb = h->poc_msb;
        h->prev_poc_lsb = h->poc_lsb;
    }
    h->prev_frame_num_offset = h->frame_num_offset;
    h->prev_frame_num        = h->frame_num;

    h->recovery_frame        = h1->recovery_frame;

    return err;
}

static int h264_frame_start(H264Context *h)
{
    H264Picture *pic;
    int i, ret;
    const int pixel_shift = h->pixel_shift;
    int c[4] = {
        1<<(h->sps.bit_depth_luma-1),
        1<<(h->sps.bit_depth_chroma-1),
        1<<(h->sps.bit_depth_chroma-1),
        -1
    };

    if (!ff_thread_can_start_frame(h->avctx)) {
        av_log(h->avctx, AV_LOG_ERROR, "Attempt to start a frame outside SETUP state\n");
        return -1;
    }

    release_unused_pictures(h, 1);
    h->cur_pic_ptr = NULL;

    i = find_unused_picture(h);
    if (i < 0) {
        av_log(h->avctx, AV_LOG_ERROR, "no frame buffer available\n");
        return i;
    }
    pic = &h->DPB[i];

    pic->reference              = h->droppable ? 0 : h->picture_structure;
    pic->f->coded_picture_number = h->coded_picture_number++;
    pic->field_picture          = h->picture_structure != PICT_FRAME;

    /*
     * Zero key_frame here; IDR markings per slice in frame or fields are ORed
     * in later.
     * See decode_nal_units().
     */
    pic->f->key_frame = 0;
    pic->mmco_reset  = 0;
    pic->recovered   = 0;
    pic->invalid_gap = 0;
    pic->sei_recovery_frame_cnt = h->sei_recovery_frame_cnt;

    if ((ret = alloc_picture(h, pic)) < 0)
        return ret;
    if(!h->frame_recovered && !h->avctx->hwaccel &&
       !(h->avctx->codec->capabilities & CODEC_CAP_HWACCEL_VDPAU))
        avpriv_color_frame(pic->f, c);

    h->cur_pic_ptr = pic;
    ff_h264_unref_picture(h, &h->cur_pic);
    if (CONFIG_ERROR_RESILIENCE) {
        ff_h264_set_erpic(&h->slice_ctx[0].er.cur_pic, NULL);
    }

    if ((ret = ff_h264_ref_picture(h, &h->cur_pic, h->cur_pic_ptr)) < 0)
        return ret;

    for (i = 0; i < h->nb_slice_ctx; i++) {
        h->slice_ctx[i].linesize   = h->cur_pic_ptr->f->linesize[0];
        h->slice_ctx[i].uvlinesize = h->cur_pic_ptr->f->linesize[1];
    }

    if (CONFIG_ERROR_RESILIENCE && h->enable_er) {
        ff_er_frame_start(&h->slice_ctx[0].er);
        ff_h264_set_erpic(&h->slice_ctx[0].er.last_pic, NULL);
        ff_h264_set_erpic(&h->slice_ctx[0].er.next_pic, NULL);
    }

    for (i = 0; i < 16; i++) {
        h->block_offset[i]           = (4 * ((scan8[i] - scan8[0]) & 7) << pixel_shift) + 4 * pic->f->linesize[0] * ((scan8[i] - scan8[0]) >> 3);
        h->block_offset[48 + i]      = (4 * ((scan8[i] - scan8[0]) & 7) << pixel_shift) + 8 * pic->f->linesize[0] * ((scan8[i] - scan8[0]) >> 3);
    }
    for (i = 0; i < 16; i++) {
        h->block_offset[16 + i]      =
        h->block_offset[32 + i]      = (4 * ((scan8[i] - scan8[0]) & 7) << pixel_shift) + 4 * pic->f->linesize[1] * ((scan8[i] - scan8[0]) >> 3);
        h->block_offset[48 + 16 + i] =
        h->block_offset[48 + 32 + i] = (4 * ((scan8[i] - scan8[0]) & 7) << pixel_shift) + 8 * pic->f->linesize[1] * ((scan8[i] - scan8[0]) >> 3);
    }

    /* We mark the current picture as non-reference after allocating it, so
     * that if we break out due to an error it can be released automatically
     * in the next ff_mpv_frame_start().
     */
    h->cur_pic_ptr->reference = 0;

    h->cur_pic_ptr->field_poc[0] = h->cur_pic_ptr->field_poc[1] = INT_MAX;

    h->next_output_pic = NULL;

    assert(h->cur_pic_ptr->long_ref == 0);

    return 0;
}

static av_always_inline void backup_mb_border(const H264Context *h, H264SliceContext *sl,
                                              uint8_t *src_y,
                                              uint8_t *src_cb, uint8_t *src_cr,
                                              int linesize, int uvlinesize,
                                              int simple)
{
    uint8_t *top_border;
    int top_idx = 1;
    const int pixel_shift = h->pixel_shift;
    int chroma444 = CHROMA444(h);
    int chroma422 = CHROMA422(h);

    src_y  -= linesize;
    src_cb -= uvlinesize;
    src_cr -= uvlinesize;

    if (!simple && FRAME_MBAFF(h)) {
        if (sl->mb_y & 1) {
            if (!MB_MBAFF(sl)) {
                top_border = sl->top_borders[0][sl->mb_x];
                AV_COPY128(top_border, src_y + 15 * linesize);
                if (pixel_shift)
                    AV_COPY128(top_border + 16, src_y + 15 * linesize + 16);
                if (simple || !CONFIG_GRAY || !(h->flags & CODEC_FLAG_GRAY)) {
                    if (chroma444) {
                        if (pixel_shift) {
                            AV_COPY128(top_border + 32, src_cb + 15 * uvlinesize);
                            AV_COPY128(top_border + 48, src_cb + 15 * uvlinesize + 16);
                            AV_COPY128(top_border + 64, src_cr + 15 * uvlinesize);
                            AV_COPY128(top_border + 80, src_cr + 15 * uvlinesize + 16);
                        } else {
                            AV_COPY128(top_border + 16, src_cb + 15 * uvlinesize);
                            AV_COPY128(top_border + 32, src_cr + 15 * uvlinesize);
                        }
                    } else if (chroma422) {
                        if (pixel_shift) {
                            AV_COPY128(top_border + 32, src_cb + 15 * uvlinesize);
                            AV_COPY128(top_border + 48, src_cr + 15 * uvlinesize);
                        } else {
                            AV_COPY64(top_border + 16, src_cb + 15 * uvlinesize);
                            AV_COPY64(top_border + 24, src_cr + 15 * uvlinesize);
                        }
                    } else {
                        if (pixel_shift) {
                            AV_COPY128(top_border + 32, src_cb + 7 * uvlinesize);
                            AV_COPY128(top_border + 48, src_cr + 7 * uvlinesize);
                        } else {
                            AV_COPY64(top_border + 16, src_cb + 7 * uvlinesize);
                            AV_COPY64(top_border + 24, src_cr + 7 * uvlinesize);
                        }
                    }
                }
            }
        } else if (MB_MBAFF(sl)) {
            top_idx = 0;
        } else
            return;
    }

    top_border = sl->top_borders[top_idx][sl->mb_x];
    /* There are two lines saved, the line above the top macroblock
     * of a pair, and the line above the bottom macroblock. */
    AV_COPY128(top_border, src_y + 16 * linesize);
    if (pixel_shift)
        AV_COPY128(top_border + 16, src_y + 16 * linesize + 16);

    if (simple || !CONFIG_GRAY || !(h->flags & CODEC_FLAG_GRAY)) {
        if (chroma444) {
            if (pixel_shift) {
                AV_COPY128(top_border + 32, src_cb + 16 * linesize);
                AV_COPY128(top_border + 48, src_cb + 16 * linesize + 16);
                AV_COPY128(top_border + 64, src_cr + 16 * linesize);
                AV_COPY128(top_border + 80, src_cr + 16 * linesize + 16);
            } else {
                AV_COPY128(top_border + 16, src_cb + 16 * linesize);
                AV_COPY128(top_border + 32, src_cr + 16 * linesize);
            }
        } else if (chroma422) {
            if (pixel_shift) {
                AV_COPY128(top_border + 32, src_cb + 16 * uvlinesize);
                AV_COPY128(top_border + 48, src_cr + 16 * uvlinesize);
            } else {
                AV_COPY64(top_border + 16, src_cb + 16 * uvlinesize);
                AV_COPY64(top_border + 24, src_cr + 16 * uvlinesize);
            }
        } else {
            if (pixel_shift) {
                AV_COPY128(top_border + 32, src_cb + 8 * uvlinesize);
                AV_COPY128(top_border + 48, src_cr + 8 * uvlinesize);
            } else {
                AV_COPY64(top_border + 16, src_cb + 8 * uvlinesize);
                AV_COPY64(top_border + 24, src_cr + 8 * uvlinesize);
            }
        }
    }
}

/**
 * Initialize implicit_weight table.
 * @param field  0/1 initialize the weight for interlaced MBAFF
 *                -1 initializes the rest
 */
static void implicit_weight_table(const H264Context *h, H264SliceContext *sl, int field)
{
    int ref0, ref1, i, cur_poc, ref_start, ref_count0, ref_count1;

    for (i = 0; i < 2; i++) {
        sl->luma_weight_flag[i]   = 0;
        sl->chroma_weight_flag[i] = 0;
    }

    if (field < 0) {
        if (h->picture_structure == PICT_FRAME) {
            cur_poc = h->cur_pic_ptr->poc;
        } else {
            cur_poc = h->cur_pic_ptr->field_poc[h->picture_structure - 1];
        }
        if (sl->ref_count[0] == 1 && sl->ref_count[1] == 1 && !FRAME_MBAFF(h) &&
            sl->ref_list[0][0].poc + sl->ref_list[1][0].poc == 2 * cur_poc) {
            sl->use_weight        = 0;
            sl->use_weight_chroma = 0;
            return;
        }
        ref_start  = 0;
        ref_count0 = sl->ref_count[0];
        ref_count1 = sl->ref_count[1];
    } else {
        cur_poc    = h->cur_pic_ptr->field_poc[field];
        ref_start  = 16;
        ref_count0 = 16 + 2 * sl->ref_count[0];
        ref_count1 = 16 + 2 * sl->ref_count[1];
    }

    sl->use_weight               = 2;
    sl->use_weight_chroma        = 2;
    sl->luma_log2_weight_denom   = 5;
    sl->chroma_log2_weight_denom = 5;

    for (ref0 = ref_start; ref0 < ref_count0; ref0++) {
        int poc0 = sl->ref_list[0][ref0].poc;
        for (ref1 = ref_start; ref1 < ref_count1; ref1++) {
            int w = 32;
            if (!sl->ref_list[0][ref0].parent->long_ref && !sl->ref_list[1][ref1].parent->long_ref) {
                int poc1 = sl->ref_list[1][ref1].poc;
                int td   = av_clip_int8(poc1 - poc0);
                if (td) {
                    int tb = av_clip_int8(cur_poc - poc0);
                    int tx = (16384 + (FFABS(td) >> 1)) / td;
                    int dist_scale_factor = (tb * tx + 32) >> 8;
                    if (dist_scale_factor >= -64 && dist_scale_factor <= 128)
                        w = 64 - dist_scale_factor;
                }
            }
            if (field < 0) {
                sl->implicit_weight[ref0][ref1][0] =
                sl->implicit_weight[ref0][ref1][1] = w;
            } else {
                sl->implicit_weight[ref0][ref1][field] = w;
            }
        }
    }
}

/**
 * initialize scan tables
 */
static void init_scan_tables(H264Context *h)
{
    int i;
    for (i = 0; i < 16; i++) {
#define TRANSPOSE(x) ((x) >> 2) | (((x) << 2) & 0xF)
        h->zigzag_scan[i] = TRANSPOSE(zigzag_scan[i]);
        h->field_scan[i]  = TRANSPOSE(field_scan[i]);
#undef TRANSPOSE
    }
    for (i = 0; i < 64; i++) {
#define TRANSPOSE(x) ((x) >> 3) | (((x) & 7) << 3)
        h->zigzag_scan8x8[i]       = TRANSPOSE(ff_zigzag_direct[i]);
        h->zigzag_scan8x8_cavlc[i] = TRANSPOSE(zigzag_scan8x8_cavlc[i]);
        h->field_scan8x8[i]        = TRANSPOSE(field_scan8x8[i]);
        h->field_scan8x8_cavlc[i]  = TRANSPOSE(field_scan8x8_cavlc[i]);
#undef TRANSPOSE
    }
    if (h->sps.transform_bypass) { // FIXME same ugly
        memcpy(h->zigzag_scan_q0          , zigzag_scan             , sizeof(h->zigzag_scan_q0         ));
        memcpy(h->zigzag_scan8x8_q0       , ff_zigzag_direct        , sizeof(h->zigzag_scan8x8_q0      ));
        memcpy(h->zigzag_scan8x8_cavlc_q0 , zigzag_scan8x8_cavlc    , sizeof(h->zigzag_scan8x8_cavlc_q0));
        memcpy(h->field_scan_q0           , field_scan              , sizeof(h->field_scan_q0          ));
        memcpy(h->field_scan8x8_q0        , field_scan8x8           , sizeof(h->field_scan8x8_q0       ));
        memcpy(h->field_scan8x8_cavlc_q0  , field_scan8x8_cavlc     , sizeof(h->field_scan8x8_cavlc_q0 ));
    } else {
        memcpy(h->zigzag_scan_q0          , h->zigzag_scan          , sizeof(h->zigzag_scan_q0         ));
        memcpy(h->zigzag_scan8x8_q0       , h->zigzag_scan8x8       , sizeof(h->zigzag_scan8x8_q0      ));
        memcpy(h->zigzag_scan8x8_cavlc_q0 , h->zigzag_scan8x8_cavlc , sizeof(h->zigzag_scan8x8_cavlc_q0));
        memcpy(h->field_scan_q0           , h->field_scan           , sizeof(h->field_scan_q0          ));
        memcpy(h->field_scan8x8_q0        , h->field_scan8x8        , sizeof(h->field_scan8x8_q0       ));
        memcpy(h->field_scan8x8_cavlc_q0  , h->field_scan8x8_cavlc  , sizeof(h->field_scan8x8_cavlc_q0 ));
    }
}

static enum AVPixelFormat get_pixel_format(H264Context *h, int force_callback)
{
#define HWACCEL_MAX (CONFIG_H264_DXVA2_HWACCEL + \
                     CONFIG_H264_D3D11VA_HWACCEL + \
                     CONFIG_H264_VAAPI_HWACCEL + \
                     (CONFIG_H264_VDA_HWACCEL * 2) + \
                     CONFIG_H264_VDPAU_HWACCEL)
    enum AVPixelFormat pix_fmts[HWACCEL_MAX + 2], *fmt = pix_fmts;
    const enum AVPixelFormat *choices = pix_fmts;
    int i;

    switch (h->sps.bit_depth_luma) {
    case 9:
        if (CHROMA444(h)) {
            if (h->avctx->colorspace == AVCOL_SPC_RGB) {
                *fmt++ = AV_PIX_FMT_GBRP9;
            } else
                *fmt++ = AV_PIX_FMT_YUV444P9;
        } else if (CHROMA422(h))
            *fmt++ = AV_PIX_FMT_YUV422P9;
        else
            *fmt++ = AV_PIX_FMT_YUV420P9;
        break;
    case 10:
        if (CHROMA444(h)) {
            if (h->avctx->colorspace == AVCOL_SPC_RGB) {
                *fmt++ = AV_PIX_FMT_GBRP10;
            } else
                *fmt++ = AV_PIX_FMT_YUV444P10;
        } else if (CHROMA422(h))
            *fmt++ = AV_PIX_FMT_YUV422P10;
        else
            *fmt++ = AV_PIX_FMT_YUV420P10;
        break;
    case 12:
        if (CHROMA444(h)) {
            if (h->avctx->colorspace == AVCOL_SPC_RGB) {
                *fmt++ = AV_PIX_FMT_GBRP12;
            } else
                *fmt++ = AV_PIX_FMT_YUV444P12;
        } else if (CHROMA422(h))
            *fmt++ = AV_PIX_FMT_YUV422P12;
        else
            *fmt++ = AV_PIX_FMT_YUV420P12;
        break;
    case 14:
        if (CHROMA444(h)) {
            if (h->avctx->colorspace == AVCOL_SPC_RGB) {
                *fmt++ = AV_PIX_FMT_GBRP14;
            } else
                *fmt++ = AV_PIX_FMT_YUV444P14;
        } else if (CHROMA422(h))
            *fmt++ = AV_PIX_FMT_YUV422P14;
        else
            *fmt++ = AV_PIX_FMT_YUV420P14;
        break;
    case 8:
#if CONFIG_H264_VDPAU_HWACCEL
        *fmt++ = AV_PIX_FMT_VDPAU;
#endif
        if (CHROMA444(h)) {
            if (h->avctx->colorspace == AVCOL_SPC_RGB)
                *fmt++ = AV_PIX_FMT_GBRP;
            else if (h->avctx->color_range == AVCOL_RANGE_JPEG)
                *fmt++ = AV_PIX_FMT_YUVJ444P;
            else
                *fmt++ = AV_PIX_FMT_YUV444P;
        } else if (CHROMA422(h)) {
            if (h->avctx->color_range == AVCOL_RANGE_JPEG)
                *fmt++ = AV_PIX_FMT_YUVJ422P;
            else
                *fmt++ = AV_PIX_FMT_YUV422P;
        } else {
#if CONFIG_H264_DXVA2_HWACCEL
            *fmt++ = AV_PIX_FMT_DXVA2_VLD;
#endif
#if CONFIG_H264_D3D11VA_HWACCEL
            *fmt++ = AV_PIX_FMT_D3D11VA_VLD;
#endif
#if CONFIG_H264_VAAPI_HWACCEL
            *fmt++ = AV_PIX_FMT_VAAPI_VLD;
#endif
#if CONFIG_H264_VDA_HWACCEL
            *fmt++ = AV_PIX_FMT_VDA_VLD;
            *fmt++ = AV_PIX_FMT_VDA;
#endif
            if (h->avctx->codec->pix_fmts)
                choices = h->avctx->codec->pix_fmts;
            else if (h->avctx->color_range == AVCOL_RANGE_JPEG)
                *fmt++ = AV_PIX_FMT_YUVJ420P;
            else
                *fmt++ = AV_PIX_FMT_YUV420P;
        }
        break;
    default:
        av_log(h->avctx, AV_LOG_ERROR,
               "Unsupported bit depth %d\n", h->sps.bit_depth_luma);
        return AVERROR_INVALIDDATA;
    }

    *fmt = AV_PIX_FMT_NONE;

    for (i=0; choices[i] != AV_PIX_FMT_NONE; i++)
        if (choices[i] == h->avctx->pix_fmt && !force_callback)
            return choices[i];
    return ff_thread_get_format(h->avctx, choices);
}

/* export coded and cropped frame dimensions to AVCodecContext */
static int init_dimensions(H264Context *h)
{
    int width  = h->width  - (h->sps.crop_right + h->sps.crop_left);
    int height = h->height - (h->sps.crop_top   + h->sps.crop_bottom);
    int crop_present = h->sps.crop_left  || h->sps.crop_top ||
                       h->sps.crop_right || h->sps.crop_bottom;
    av_assert0(h->sps.crop_right + h->sps.crop_left < (unsigned)h->width);
    av_assert0(h->sps.crop_top + h->sps.crop_bottom < (unsigned)h->height);

    /* handle container cropping */
    if (!crop_present &&
        FFALIGN(h->avctx->width,  16) == h->width &&
        FFALIGN(h->avctx->height, 16) == h->height) {
        width  = h->avctx->width;
        height = h->avctx->height;
    }

    if (width <= 0 || height <= 0) {
        av_log(h->avctx, AV_LOG_ERROR, "Invalid cropped dimensions: %dx%d.\n",
               width, height);
        if (h->avctx->err_recognition & AV_EF_EXPLODE)
            return AVERROR_INVALIDDATA;

        av_log(h->avctx, AV_LOG_WARNING, "Ignoring cropping information.\n");
        h->sps.crop_bottom =
        h->sps.crop_top    =
        h->sps.crop_right  =
        h->sps.crop_left   =
        h->sps.crop        = 0;

        width  = h->width;
        height = h->height;
    }

    h->avctx->coded_width  = h->width;
    h->avctx->coded_height = h->height;
    h->avctx->width        = width;
    h->avctx->height       = height;

    return 0;
}

static int h264_slice_header_init(H264Context *h)
{
    int nb_slices = (HAVE_THREADS &&
                     h->avctx->active_thread_type & FF_THREAD_SLICE) ?
                    h->avctx->thread_count : 1;
    int i, ret;

    ff_set_sar(h->avctx, h->sps.sar);
    av_pix_fmt_get_chroma_sub_sample(h->avctx->pix_fmt,
                                     &h->chroma_x_shift, &h->chroma_y_shift);

    if (h->sps.timing_info_present_flag) {
        int64_t den = h->sps.time_scale;
        if (h->x264_build < 44U)
            den *= 2;
        av_reduce(&h->avctx->framerate.den, &h->avctx->framerate.num,
                  h->sps.num_units_in_tick * h->avctx->ticks_per_frame, den, 1 << 30);
    }

    ff_h264_free_tables(h);

    h->first_field           = 0;
    h->prev_interlaced_frame = 1;

    init_scan_tables(h);
    ret = ff_h264_alloc_tables(h);
    if (ret < 0) {
        av_log(h->avctx, AV_LOG_ERROR, "Could not allocate memory\n");
        goto fail;
    }

    if (h->avctx->codec &&
        h->avctx->codec->capabilities & CODEC_CAP_HWACCEL_VDPAU &&
        (h->sps.bit_depth_luma != 8 || h->sps.chroma_format_idc > 1)) {
        av_log(h->avctx, AV_LOG_ERROR,
                "VDPAU decoding does not support video colorspace.\n");
        ret = AVERROR_INVALIDDATA;
        goto fail;
    }

    if (h->sps.bit_depth_luma < 8 || h->sps.bit_depth_luma > 14 ||
        h->sps.bit_depth_luma == 11 || h->sps.bit_depth_luma == 13
    ) {
        av_log(h->avctx, AV_LOG_ERROR, "Unsupported bit depth %d\n",
               h->sps.bit_depth_luma);
        ret = AVERROR_INVALIDDATA;
        goto fail;
    }

    h->cur_bit_depth_luma         =
    h->avctx->bits_per_raw_sample = h->sps.bit_depth_luma;
    h->cur_chroma_format_idc      = h->sps.chroma_format_idc;
    h->pixel_shift                = h->sps.bit_depth_luma > 8;
    h->chroma_format_idc          = h->sps.chroma_format_idc;
    h->bit_depth_luma             = h->sps.bit_depth_luma;

    ff_h264dsp_init(&h->h264dsp, h->sps.bit_depth_luma,
                    h->sps.chroma_format_idc);
    ff_h264chroma_init(&h->h264chroma, h->sps.bit_depth_chroma);
    ff_h264qpel_init(&h->h264qpel, h->sps.bit_depth_luma);
    ff_h264_pred_init(&h->hpc, h->avctx->codec_id, h->sps.bit_depth_luma,
                      h->sps.chroma_format_idc);
    ff_videodsp_init(&h->vdsp, h->sps.bit_depth_luma);

    if (nb_slices > H264_MAX_THREADS || (nb_slices > h->mb_height && h->mb_height)) {
        int max_slices;
        if (h->mb_height)
            max_slices = FFMIN(H264_MAX_THREADS, h->mb_height);
        else
            max_slices = H264_MAX_THREADS;
        av_log(h->avctx, AV_LOG_WARNING, "too many threads/slices %d,"
               " reducing to %d\n", nb_slices, max_slices);
        nb_slices = max_slices;
    }
    h->slice_context_count = nb_slices;

    if (!HAVE_THREADS || !(h->avctx->active_thread_type & FF_THREAD_SLICE)) {
        ret = ff_h264_slice_context_init(h, &h->slice_ctx[0]);
        if (ret < 0) {
            av_log(h->avctx, AV_LOG_ERROR, "context_init() failed.\n");
            goto fail;
        }
    } else {
        for (i = 0; i < h->slice_context_count; i++) {
            H264SliceContext *sl = &h->slice_ctx[i];

            sl->h264               = h;
            sl->intra4x4_pred_mode = h->intra4x4_pred_mode + i * 8 * 2 * h->mb_stride;
            sl->mvd_table[0]       = h->mvd_table[0]       + i * 8 * 2 * h->mb_stride;
            sl->mvd_table[1]       = h->mvd_table[1]       + i * 8 * 2 * h->mb_stride;

            if ((ret = ff_h264_slice_context_init(h, sl)) < 0) {
                av_log(h->avctx, AV_LOG_ERROR, "context_init() failed.\n");
                goto fail;
            }
        }
    }

    h->context_initialized = 1;

    return 0;
fail:
    ff_h264_free_tables(h);
    h->context_initialized = 0;
    return ret;
}

static enum AVPixelFormat non_j_pixfmt(enum AVPixelFormat a)
{
    switch (a) {
    case AV_PIX_FMT_YUVJ420P: return AV_PIX_FMT_YUV420P;
    case AV_PIX_FMT_YUVJ422P: return AV_PIX_FMT_YUV422P;
    case AV_PIX_FMT_YUVJ444P: return AV_PIX_FMT_YUV444P;
    default:
        return a;
    }
}

/**
 * Decode a slice header.
 * This will (re)intialize the decoder and call h264_frame_start() as needed.
 *
 * @param h h264context
 *
 * @return 0 if okay, <0 if an error occurred, 1 if decoding must not be multithreaded
 */
int ff_h264_decode_slice_header(H264Context *h, H264SliceContext *sl)
{
    unsigned int first_mb_in_slice;
    unsigned int pps_id;
    int ret;
    unsigned int slice_type, tmp, i, j;
    int last_pic_structure, last_pic_droppable;
    int must_reinit;
    int needs_reinit = 0;
    int field_pic_flag, bottom_field_flag;
<<<<<<< HEAD
    int first_slice = sl == h->slice_ctx && !h->current_slice;
    int frame_num, picture_structure, droppable;
    int mb_aff_frame, last_mb_aff_frame;
    PPS *pps;
=======
    int frame_num, droppable, picture_structure;
    int mb_aff_frame = 0;
>>>>>>> 5ec0bdf2

    h->qpel_put = h->h264qpel.put_h264_qpel_pixels_tab;
    h->qpel_avg = h->h264qpel.avg_h264_qpel_pixels_tab;

    first_mb_in_slice = get_ue_golomb_long(&sl->gb);

    if (first_mb_in_slice == 0) { // FIXME better field boundary detection
        if (h->current_slice) {
            if (h->cur_pic_ptr && FIELD_PICTURE(h) && h->first_field) {
                ff_h264_field_end(h, h->slice_ctx, 1);
                h->current_slice = 0;
            } else if (h->cur_pic_ptr && !FIELD_PICTURE(h) && !h->first_field && h->nal_unit_type  == NAL_IDR_SLICE) {
                av_log(h, AV_LOG_WARNING, "Broken frame packetizing\n");
                ff_h264_field_end(h, h->slice_ctx, 1);
                h->current_slice = 0;
                ff_thread_report_progress(&h->cur_pic_ptr->tf, INT_MAX, 0);
                ff_thread_report_progress(&h->cur_pic_ptr->tf, INT_MAX, 1);
                h->cur_pic_ptr = NULL;
            } else
                return AVERROR_INVALIDDATA;
        }

        if (!h->first_field) {
            if (h->cur_pic_ptr && !h->droppable) {
                ff_thread_report_progress(&h->cur_pic_ptr->tf, INT_MAX,
                                          h->picture_structure == PICT_BOTTOM_FIELD);
            }
            h->cur_pic_ptr = NULL;
        }
    }

    slice_type = get_ue_golomb_31(&sl->gb);
    if (slice_type > 9) {
        av_log(h->avctx, AV_LOG_ERROR,
               "slice type %d too large at %d\n",
               slice_type, first_mb_in_slice);
        return AVERROR_INVALIDDATA;
    }
    if (slice_type > 4) {
        slice_type -= 5;
        sl->slice_type_fixed = 1;
    } else
        sl->slice_type_fixed = 0;

    slice_type = golomb_to_pict_type[slice_type];

    sl->slice_type     = slice_type;
    sl->slice_type_nos = slice_type & 3;

    if (h->nal_unit_type  == NAL_IDR_SLICE &&
        sl->slice_type_nos != AV_PICTURE_TYPE_I) {
        av_log(h->avctx, AV_LOG_ERROR, "A non-intra slice in an IDR NAL unit.\n");
        return AVERROR_INVALIDDATA;
    }

    if (
        (h->avctx->skip_frame >= AVDISCARD_NONREF && !h->nal_ref_idc) ||
        (h->avctx->skip_frame >= AVDISCARD_BIDIR  && sl->slice_type_nos == AV_PICTURE_TYPE_B) ||
        (h->avctx->skip_frame >= AVDISCARD_NONINTRA && sl->slice_type_nos != AV_PICTURE_TYPE_I) ||
        (h->avctx->skip_frame >= AVDISCARD_NONKEY && h->nal_unit_type != NAL_IDR_SLICE) ||
         h->avctx->skip_frame >= AVDISCARD_ALL) {
         return SLICE_SKIPED;
     }

    // to make a few old functions happy, it's wrong though
    if (!h->setup_finished)
        h->pict_type = sl->slice_type;

    pps_id = get_ue_golomb(&sl->gb);
    if (pps_id >= MAX_PPS_COUNT) {
        av_log(h->avctx, AV_LOG_ERROR, "pps_id %u out of range\n", pps_id);
        return AVERROR_INVALIDDATA;
    }
    if (!h->pps_buffers[pps_id]) {
        av_log(h->avctx, AV_LOG_ERROR,
               "non-existing PPS %u referenced\n",
               pps_id);
        return AVERROR_INVALIDDATA;
    }
<<<<<<< HEAD
    if (h->au_pps_id >= 0 && pps_id != h->au_pps_id) {
        av_log(h->avctx, AV_LOG_ERROR,
               "PPS change from %d to %d forbidden\n",
               h->au_pps_id, pps_id);
=======
    if (!h->setup_finished) {
        h->pps = *h->pps_buffers[pps_id];
    } else if (h->dequant_coeff_pps != pps_id) {
        av_log(h->avctx, AV_LOG_ERROR, "PPS changed between slices\n");
>>>>>>> 5ec0bdf2
        return AVERROR_INVALIDDATA;
    }

    pps = h->pps_buffers[pps_id];

    if (!h->sps_buffers[pps->sps_id]) {
        av_log(h->avctx, AV_LOG_ERROR,
               "non-existing SPS %u referenced\n",
               h->pps.sps_id);
        return AVERROR_INVALIDDATA;
    }
    if (first_slice)
        h->pps = *h->pps_buffers[pps_id];

    if (pps->sps_id != h->sps.sps_id ||
        pps->sps_id != h->current_sps_id ||
        h->sps_buffers[pps->sps_id]->new) {

        if (!first_slice) {
            av_log(h->avctx, AV_LOG_ERROR,
               "SPS changed in the middle of the frame\n");
            return AVERROR_INVALIDDATA;
        }

        h->sps = *h->sps_buffers[h->pps.sps_id];

        if (h->mb_width  != h->sps.mb_width ||
            h->mb_height != h->sps.mb_height * (2 - h->sps.frame_mbs_only_flag) ||
            h->cur_bit_depth_luma    != h->sps.bit_depth_luma ||
            h->cur_chroma_format_idc != h->sps.chroma_format_idc
        )
            needs_reinit = 1;

        if (h->bit_depth_luma    != h->sps.bit_depth_luma ||
            h->chroma_format_idc != h->sps.chroma_format_idc)
            needs_reinit         = 1;

        if (h->flags & CODEC_FLAG_LOW_DELAY ||
            (h->sps.bitstream_restriction_flag &&
             !h->sps.num_reorder_frames)) {
            if (h->avctx->has_b_frames > 1 || h->delayed_pic[0])
                av_log(h->avctx, AV_LOG_WARNING, "Delayed frames seen. "
                       "Reenabling low delay requires a codec flush.\n");
            else
                h->low_delay = 1;
        }

        if (h->avctx->has_b_frames < 2)
            h->avctx->has_b_frames = !h->low_delay;

    }

    if (!h->setup_finished) {
        h->avctx->profile = ff_h264_get_profile(&h->sps);
        h->avctx->level   = h->sps.level_idc;
        h->avctx->refs    = h->sps.ref_frame_count;

<<<<<<< HEAD
    must_reinit = (h->context_initialized &&
                    (   16*h->sps.mb_width != h->avctx->coded_width
                     || 16*h->sps.mb_height * (2 - h->sps.frame_mbs_only_flag) != h->avctx->coded_height
                     || h->cur_bit_depth_luma    != h->sps.bit_depth_luma
                     || h->cur_chroma_format_idc != h->sps.chroma_format_idc
                     || h->mb_width  != h->sps.mb_width
                     || h->mb_height != h->sps.mb_height * (2 - h->sps.frame_mbs_only_flag)
                    ));
    if (h->avctx->pix_fmt == AV_PIX_FMT_NONE
        || (non_j_pixfmt(h->avctx->pix_fmt) != non_j_pixfmt(get_pixel_format(h, 0))))
        must_reinit = 1;

    if (first_slice && av_cmp_q(h->sps.sar, h->avctx->sample_aspect_ratio))
        must_reinit = 1;
=======
        if (h->mb_width  != h->sps.mb_width ||
            h->mb_height != h->sps.mb_height * (2 - h->sps.frame_mbs_only_flag))
            needs_reinit = 1;
>>>>>>> 5ec0bdf2

        h->mb_width  = h->sps.mb_width;
        h->mb_height = h->sps.mb_height * (2 - h->sps.frame_mbs_only_flag);
        h->mb_num    = h->mb_width * h->mb_height;
        h->mb_stride = h->mb_width + 1;

        h->b_stride = h->mb_width * 4;

        h->chroma_y_shift = h->sps.chroma_format_idc <= 1; // 400 uses yuv420p

        h->width  = 16 * h->mb_width;
        h->height = 16 * h->mb_height;

        ret = init_dimensions(h);
        if (ret < 0)
            return ret;

<<<<<<< HEAD
    if (h->sps.video_signal_type_present_flag) {
        h->avctx->color_range = h->sps.full_range>0 ? AVCOL_RANGE_JPEG
                                                    : AVCOL_RANGE_MPEG;
        if (h->sps.colour_description_present_flag) {
            if (h->avctx->colorspace != h->sps.colorspace)
                needs_reinit = 1;
            h->avctx->color_primaries = h->sps.color_primaries;
            h->avctx->color_trc       = h->sps.color_trc;
            h->avctx->colorspace      = h->sps.colorspace;
=======
        if (h->sps.video_signal_type_present_flag) {
            h->avctx->color_range = h->sps.full_range ? AVCOL_RANGE_JPEG
                : AVCOL_RANGE_MPEG;
            if (h->sps.colour_description_present_flag) {
                if (h->avctx->colorspace != h->sps.colorspace)
                    needs_reinit = 1;
                h->avctx->color_primaries = h->sps.color_primaries;
                h->avctx->color_trc       = h->sps.color_trc;
                h->avctx->colorspace      = h->sps.colorspace;
            }
>>>>>>> 5ec0bdf2
        }
    }

    if (h->context_initialized &&
        (must_reinit || needs_reinit)) {
        h->context_initialized = 0;
        if (sl != h->slice_ctx) {
            av_log(h->avctx, AV_LOG_ERROR,
                   "changing width %d -> %d / height %d -> %d on "
                   "slice %d\n",
                   h->width, h->avctx->coded_width,
                   h->height, h->avctx->coded_height,
                   h->current_slice + 1);
            return AVERROR_INVALIDDATA;
        }

        av_assert1(first_slice);

        ff_h264_flush_change(h);

        if ((ret = get_pixel_format(h, 1)) < 0)
            return ret;
        h->avctx->pix_fmt = ret;

        av_log(h->avctx, AV_LOG_INFO, "Reinit context to %dx%d, "
               "pix_fmt: %s\n", h->width, h->height, av_get_pix_fmt_name(h->avctx->pix_fmt));

        if ((ret = h264_slice_header_init(h)) < 0) {
            av_log(h->avctx, AV_LOG_ERROR,
                   "h264_slice_header_init() failed\n");
            return ret;
        }
    }
    if (!h->context_initialized) {
        if (sl != h->slice_ctx) {
            av_log(h->avctx, AV_LOG_ERROR,
                   "Cannot (re-)initialize context during parallel decoding.\n");
            return AVERROR_PATCHWELCOME;
        }

        if ((ret = get_pixel_format(h, 1)) < 0)
            return ret;
        h->avctx->pix_fmt = ret;

        if ((ret = h264_slice_header_init(h)) < 0) {
            av_log(h->avctx, AV_LOG_ERROR,
                   "h264_slice_header_init() failed\n");
            return ret;
        }
    }

    if (first_slice && h->dequant_coeff_pps != pps_id) {
        h->dequant_coeff_pps = pps_id;
        ff_h264_init_dequant_tables(h);
    }

    frame_num = get_bits(&sl->gb, h->sps.log2_max_frame_num);
<<<<<<< HEAD
    if (!first_slice) {
        if (h->frame_num != frame_num) {
            av_log(h->avctx, AV_LOG_ERROR, "Frame num change from %d to %d\n",
                   h->frame_num, frame_num);
            return AVERROR_INVALIDDATA;
        }
    }

    sl->mb_mbaff       = 0;
    mb_aff_frame       = 0;
    last_mb_aff_frame  = h->mb_aff_frame;
    last_pic_structure = h->picture_structure;
    last_pic_droppable = h->droppable;
    droppable          = h->nal_ref_idc == 0;
=======
    if (!h->setup_finished)
        h->frame_num = frame_num;

    sl->mb_mbaff       = 0;

    last_pic_structure = h->picture_structure;
    last_pic_droppable = h->droppable;

    droppable = h->nal_ref_idc == 0;
>>>>>>> 5ec0bdf2
    if (h->sps.frame_mbs_only_flag) {
        picture_structure = PICT_FRAME;
    } else {
        if (!h->sps.direct_8x8_inference_flag && slice_type == AV_PICTURE_TYPE_B) {
            av_log(h->avctx, AV_LOG_ERROR, "This stream was generated by a broken encoder, invalid 8x8 inference\n");
            return -1;
        }
        field_pic_flag = get_bits1(&sl->gb);

        if (field_pic_flag) {
            bottom_field_flag = get_bits1(&sl->gb);
            picture_structure = PICT_TOP_FIELD + bottom_field_flag;
        } else {
            picture_structure = PICT_FRAME;
            mb_aff_frame      = h->sps.mb_aff;
        }
    }
<<<<<<< HEAD
    if (h->current_slice) {
        if (last_pic_structure != picture_structure ||
            last_pic_droppable != droppable ||
            last_mb_aff_frame  != mb_aff_frame) {
=======
    if (!h->setup_finished) {
        h->droppable         = droppable;
        h->picture_structure = picture_structure;
        h->mb_aff_frame      = mb_aff_frame;
    }
    sl->mb_field_decoding_flag = h->picture_structure != PICT_FRAME;

    if (h->current_slice != 0) {
        if (last_pic_structure != picture_structure ||
            last_pic_droppable != droppable) {
>>>>>>> 5ec0bdf2
            av_log(h->avctx, AV_LOG_ERROR,
                   "Changing field mode (%d -> %d) between slices is not allowed\n",
                   last_pic_structure, h->picture_structure);
            return AVERROR_INVALIDDATA;
        } else if (!h->cur_pic_ptr) {
            av_log(h->avctx, AV_LOG_ERROR,
                   "unset cur_pic_ptr on slice %d\n",
                   h->current_slice + 1);
            return AVERROR_INVALIDDATA;
        }
    }

    h->picture_structure = picture_structure;
    h->droppable         = droppable;
    h->frame_num         = frame_num;
    h->mb_aff_frame      = mb_aff_frame;
    sl->mb_field_decoding_flag = picture_structure != PICT_FRAME;

    if (h->current_slice == 0) {
        /* Shorten frame num gaps so we don't have to allocate reference
         * frames just to throw them away */
        if (h->frame_num != h->prev_frame_num) {
            int unwrap_prev_frame_num = h->prev_frame_num;
            int max_frame_num         = 1 << h->sps.log2_max_frame_num;

            if (unwrap_prev_frame_num > h->frame_num)
                unwrap_prev_frame_num -= max_frame_num;

            if ((h->frame_num - unwrap_prev_frame_num) > h->sps.ref_frame_count) {
                unwrap_prev_frame_num = (h->frame_num - h->sps.ref_frame_count) - 1;
                if (unwrap_prev_frame_num < 0)
                    unwrap_prev_frame_num += max_frame_num;

                h->prev_frame_num = unwrap_prev_frame_num;
            }
        }

        /* See if we have a decoded first field looking for a pair...
         * Here, we're using that to see if we should mark previously
         * decode frames as "finished".
         * We have to do that before the "dummy" in-between frame allocation,
         * since that can modify h->cur_pic_ptr. */
        if (h->first_field) {
            av_assert0(h->cur_pic_ptr);
            av_assert0(h->cur_pic_ptr->f->buf[0]);
            assert(h->cur_pic_ptr->reference != DELAYED_PIC_REF);

            /* Mark old field/frame as completed */
            if (h->cur_pic_ptr->tf.owner == h->avctx) {
                ff_thread_report_progress(&h->cur_pic_ptr->tf, INT_MAX,
                                          last_pic_structure == PICT_BOTTOM_FIELD);
            }

            /* figure out if we have a complementary field pair */
            if (!FIELD_PICTURE(h) || h->picture_structure == last_pic_structure) {
                /* Previous field is unmatched. Don't display it, but let it
                 * remain for reference if marked as such. */
                if (last_pic_structure != PICT_FRAME) {
                    ff_thread_report_progress(&h->cur_pic_ptr->tf, INT_MAX,
                                              last_pic_structure == PICT_TOP_FIELD);
                }
            } else {
                if (h->cur_pic_ptr->frame_num != h->frame_num) {
                    /* This and previous field were reference, but had
                     * different frame_nums. Consider this field first in
                     * pair. Throw away previous field except for reference
                     * purposes. */
                    if (last_pic_structure != PICT_FRAME) {
                        ff_thread_report_progress(&h->cur_pic_ptr->tf, INT_MAX,
                                                  last_pic_structure == PICT_TOP_FIELD);
                    }
                } else {
                    /* Second field in complementary pair */
                    if (!((last_pic_structure   == PICT_TOP_FIELD &&
                           h->picture_structure == PICT_BOTTOM_FIELD) ||
                          (last_pic_structure   == PICT_BOTTOM_FIELD &&
                           h->picture_structure == PICT_TOP_FIELD))) {
                        av_log(h->avctx, AV_LOG_ERROR,
                               "Invalid field mode combination %d/%d\n",
                               last_pic_structure, h->picture_structure);
                        h->picture_structure = last_pic_structure;
                        h->droppable         = last_pic_droppable;
                        return AVERROR_INVALIDDATA;
                    } else if (last_pic_droppable != h->droppable) {
                        avpriv_request_sample(h->avctx,
                                              "Found reference and non-reference fields in the same frame, which");
                        h->picture_structure = last_pic_structure;
                        h->droppable         = last_pic_droppable;
                        return AVERROR_PATCHWELCOME;
                    }
                }
            }
        }

        while (h->frame_num != h->prev_frame_num && !h->first_field &&
               h->frame_num != (h->prev_frame_num + 1) % (1 << h->sps.log2_max_frame_num)) {
            H264Picture *prev = h->short_ref_count ? h->short_ref[0] : NULL;
            av_log(h->avctx, AV_LOG_DEBUG, "Frame num gap %d %d\n",
                   h->frame_num, h->prev_frame_num);
            if (!h->sps.gaps_in_frame_num_allowed_flag)
                for(i=0; i<FF_ARRAY_ELEMS(h->last_pocs); i++)
                    h->last_pocs[i] = INT_MIN;
            ret = h264_frame_start(h);
            if (ret < 0) {
                h->first_field = 0;
                return ret;
            }

            h->prev_frame_num++;
            h->prev_frame_num        %= 1 << h->sps.log2_max_frame_num;
            h->cur_pic_ptr->frame_num = h->prev_frame_num;
            h->cur_pic_ptr->invalid_gap = !h->sps.gaps_in_frame_num_allowed_flag;
            ff_thread_report_progress(&h->cur_pic_ptr->tf, INT_MAX, 0);
            ff_thread_report_progress(&h->cur_pic_ptr->tf, INT_MAX, 1);
            ret = ff_generate_sliding_window_mmcos(h, 1);
            if (ret < 0 && (h->avctx->err_recognition & AV_EF_EXPLODE))
                return ret;
            ret = ff_h264_execute_ref_pic_marking(h, h->mmco, h->mmco_index);
            if (ret < 0 && (h->avctx->err_recognition & AV_EF_EXPLODE))
                return ret;
            /* Error concealment: If a ref is missing, copy the previous ref
             * in its place.
             * FIXME: Avoiding a memcpy would be nice, but ref handling makes
             * many assumptions about there being no actual duplicates.
             * FIXME: This does not copy padding for out-of-frame motion
             * vectors.  Given we are concealing a lost frame, this probably
             * is not noticeable by comparison, but it should be fixed. */
            if (h->short_ref_count) {
                if (prev &&
                    h->short_ref[0]->f->width == prev->f->width &&
                    h->short_ref[0]->f->height == prev->f->height &&
                    h->short_ref[0]->f->format == prev->f->format) {
                    av_image_copy(h->short_ref[0]->f->data,
                                  h->short_ref[0]->f->linesize,
                                  (const uint8_t **)prev->f->data,
                                  prev->f->linesize,
                                  prev->f->format,
                                  h->mb_width  * 16,
                                  h->mb_height * 16);
                    h->short_ref[0]->poc = prev->poc + 2;
                }
                h->short_ref[0]->frame_num = h->prev_frame_num;
            }
        }

        /* See if we have a decoded first field looking for a pair...
         * We're using that to see whether to continue decoding in that
         * frame, or to allocate a new one. */
        if (h->first_field) {
            av_assert0(h->cur_pic_ptr);
            av_assert0(h->cur_pic_ptr->f->buf[0]);
            assert(h->cur_pic_ptr->reference != DELAYED_PIC_REF);

            /* figure out if we have a complementary field pair */
            if (!FIELD_PICTURE(h) || h->picture_structure == last_pic_structure) {
                /* Previous field is unmatched. Don't display it, but let it
                 * remain for reference if marked as such. */
                h->missing_fields ++;
                h->cur_pic_ptr = NULL;
                h->first_field = FIELD_PICTURE(h);
            } else {
                h->missing_fields = 0;
                if (h->cur_pic_ptr->frame_num != h->frame_num) {
                    ff_thread_report_progress(&h->cur_pic_ptr->tf, INT_MAX,
                                              h->picture_structure==PICT_BOTTOM_FIELD);
                    /* This and the previous field had different frame_nums.
                     * Consider this field first in pair. Throw away previous
                     * one except for reference purposes. */
                    h->first_field = 1;
                    h->cur_pic_ptr = NULL;
                } else {
                    /* Second field in complementary pair */
                    h->first_field = 0;
                }
            }
        } else {
            /* Frame or first field in a potentially complementary pair */
            h->first_field = FIELD_PICTURE(h);
        }

        if (!FIELD_PICTURE(h) || h->first_field) {
            if (h264_frame_start(h) < 0) {
                h->first_field = 0;
                return AVERROR_INVALIDDATA;
            }
        } else {
            release_unused_pictures(h, 0);
        }
        /* Some macroblocks can be accessed before they're available in case
        * of lost slices, MBAFF or threading. */
        if (FIELD_PICTURE(h)) {
            for(i = (h->picture_structure == PICT_BOTTOM_FIELD); i<h->mb_height; i++)
                memset(h->slice_table + i*h->mb_stride, -1, (h->mb_stride - (i+1==h->mb_height)) * sizeof(*h->slice_table));
        } else {
            memset(h->slice_table, -1,
                (h->mb_height * h->mb_stride - 1) * sizeof(*h->slice_table));
        }
        h->last_slice_type = -1;
    }

<<<<<<< HEAD

    h->cur_pic_ptr->frame_num = h->frame_num; // FIXME frame_num cleanup
=======
    if (!h->setup_finished)
        h->cur_pic_ptr->frame_num = h->frame_num; // FIXME frame_num cleanup
>>>>>>> 5ec0bdf2

    av_assert1(h->mb_num == h->mb_width * h->mb_height);
    if (first_mb_in_slice << FIELD_OR_MBAFF_PICTURE(h) >= h->mb_num ||
        first_mb_in_slice >= h->mb_num) {
        av_log(h->avctx, AV_LOG_ERROR, "first_mb_in_slice overflow\n");
        return AVERROR_INVALIDDATA;
    }
    sl->resync_mb_x = sl->mb_x =  first_mb_in_slice % h->mb_width;
    sl->resync_mb_y = sl->mb_y = (first_mb_in_slice / h->mb_width) <<
                                 FIELD_OR_MBAFF_PICTURE(h);
    if (h->picture_structure == PICT_BOTTOM_FIELD)
        sl->resync_mb_y = sl->mb_y = sl->mb_y + 1;
    av_assert1(sl->mb_y < h->mb_height);

    if (h->picture_structure == PICT_FRAME) {
        h->curr_pic_num = h->frame_num;
        h->max_pic_num  = 1 << h->sps.log2_max_frame_num;
    } else {
        h->curr_pic_num = 2 * h->frame_num + 1;
        h->max_pic_num  = 1 << (h->sps.log2_max_frame_num + 1);
    }

    if (h->nal_unit_type == NAL_IDR_SLICE)
        get_ue_golomb(&sl->gb); /* idr_pic_id */

    if (h->sps.poc_type == 0) {
        int poc_lsb = get_bits(&sl->gb, h->sps.log2_max_poc_lsb);

        if (!h->setup_finished)
            h->poc_lsb = poc_lsb;

        if (h->pps.pic_order_present == 1 && h->picture_structure == PICT_FRAME) {
            int delta_poc_bottom = get_se_golomb(&sl->gb);
            if (!h->setup_finished)
                h->delta_poc_bottom = delta_poc_bottom;
        }
    }

    if (h->sps.poc_type == 1 && !h->sps.delta_pic_order_always_zero_flag) {
        int delta_poc = get_se_golomb(&sl->gb);

        if (!h->setup_finished)
            h->delta_poc[0] = delta_poc;

        if (h->pps.pic_order_present == 1 && h->picture_structure == PICT_FRAME) {
            delta_poc = get_se_golomb(&sl->gb);

            if (!h->setup_finished)
                h->delta_poc[1] = delta_poc;
        }
    }

    if (!h->setup_finished)
        ff_init_poc(h, h->cur_pic_ptr->field_poc, &h->cur_pic_ptr->poc);

    if (h->pps.redundant_pic_cnt_present)
        sl->redundant_pic_count = get_ue_golomb(&sl->gb);

    ret = ff_set_ref_count(h, sl);
    if (ret < 0)
        return ret;

    if (slice_type != AV_PICTURE_TYPE_I &&
        (h->current_slice == 0 ||
         slice_type != h->last_slice_type ||
         memcmp(h->last_ref_count, sl->ref_count, sizeof(sl->ref_count)))) {

        ff_h264_fill_default_ref_list(h, sl);
    }

    if (sl->slice_type_nos != AV_PICTURE_TYPE_I) {
       ret = ff_h264_decode_ref_pic_list_reordering(h, sl);
       if (ret < 0) {
           sl->ref_count[1] = sl->ref_count[0] = 0;
           return ret;
       }
    }

    if ((h->pps.weighted_pred && sl->slice_type_nos == AV_PICTURE_TYPE_P) ||
        (h->pps.weighted_bipred_idc == 1 &&
         sl->slice_type_nos == AV_PICTURE_TYPE_B))
        ff_pred_weight_table(h, sl);
    else if (h->pps.weighted_bipred_idc == 2 &&
             sl->slice_type_nos == AV_PICTURE_TYPE_B) {
        implicit_weight_table(h, sl, -1);
    } else {
        sl->use_weight = 0;
        for (i = 0; i < 2; i++) {
            sl->luma_weight_flag[i]   = 0;
            sl->chroma_weight_flag[i] = 0;
        }
    }

    // If frame-mt is enabled, only update mmco tables for the first slice
    // in a field. Subsequent slices can temporarily clobber h->mmco_index
    // or h->mmco, which will cause ref list mix-ups and decoding errors
    // further down the line. This may break decoding if the first slice is
    // corrupt, thus we only do this if frame-mt is enabled.
    if (h->nal_ref_idc) {
        ret = ff_h264_decode_ref_pic_marking(h, &sl->gb,
                                             !(h->avctx->active_thread_type & FF_THREAD_FRAME) ||
                                             h->current_slice == 0);
        if (ret < 0 && (h->avctx->err_recognition & AV_EF_EXPLODE))
            return AVERROR_INVALIDDATA;
    }

    if (FRAME_MBAFF(h)) {
        ff_h264_fill_mbaff_ref_list(h, sl);

        if (h->pps.weighted_bipred_idc == 2 && sl->slice_type_nos == AV_PICTURE_TYPE_B) {
            implicit_weight_table(h, sl, 0);
            implicit_weight_table(h, sl, 1);
        }
    }

    if (sl->slice_type_nos == AV_PICTURE_TYPE_B && !sl->direct_spatial_mv_pred)
        ff_h264_direct_dist_scale_factor(h, sl);
    ff_h264_direct_ref_list_init(h, sl);

    if (sl->slice_type_nos != AV_PICTURE_TYPE_I && h->pps.cabac) {
        tmp = get_ue_golomb_31(&sl->gb);
        if (tmp > 2) {
            av_log(h->avctx, AV_LOG_ERROR, "cabac_init_idc %u overflow\n", tmp);
            return AVERROR_INVALIDDATA;
        }
        sl->cabac_init_idc = tmp;
    }

    sl->last_qscale_diff = 0;
    tmp = h->pps.init_qp + get_se_golomb(&sl->gb);
    if (tmp > 51 + 6 * (h->sps.bit_depth_luma - 8)) {
        av_log(h->avctx, AV_LOG_ERROR, "QP %u out of range\n", tmp);
        return AVERROR_INVALIDDATA;
    }
    sl->qscale       = tmp;
    sl->chroma_qp[0] = get_chroma_qp(h, 0, sl->qscale);
    sl->chroma_qp[1] = get_chroma_qp(h, 1, sl->qscale);
    // FIXME qscale / qp ... stuff
    if (sl->slice_type == AV_PICTURE_TYPE_SP)
        get_bits1(&sl->gb); /* sp_for_switch_flag */
    if (sl->slice_type == AV_PICTURE_TYPE_SP ||
        sl->slice_type == AV_PICTURE_TYPE_SI)
        get_se_golomb(&sl->gb); /* slice_qs_delta */

    sl->deblocking_filter     = 1;
    sl->slice_alpha_c0_offset = 0;
    sl->slice_beta_offset     = 0;
    if (h->pps.deblocking_filter_parameters_present) {
        tmp = get_ue_golomb_31(&sl->gb);
        if (tmp > 2) {
            av_log(h->avctx, AV_LOG_ERROR,
                   "deblocking_filter_idc %u out of range\n", tmp);
            return AVERROR_INVALIDDATA;
        }
        sl->deblocking_filter = tmp;
        if (sl->deblocking_filter < 2)
            sl->deblocking_filter ^= 1;  // 1<->0

        if (sl->deblocking_filter) {
            sl->slice_alpha_c0_offset = get_se_golomb(&sl->gb) * 2;
            sl->slice_beta_offset     = get_se_golomb(&sl->gb) * 2;
            if (sl->slice_alpha_c0_offset >  12 ||
                sl->slice_alpha_c0_offset < -12 ||
                sl->slice_beta_offset >  12     ||
                sl->slice_beta_offset < -12) {
                av_log(h->avctx, AV_LOG_ERROR,
                       "deblocking filter parameters %d %d out of range\n",
                       sl->slice_alpha_c0_offset, sl->slice_beta_offset);
                return AVERROR_INVALIDDATA;
            }
        }
    }

    if (h->avctx->skip_loop_filter >= AVDISCARD_ALL ||
        (h->avctx->skip_loop_filter >= AVDISCARD_NONKEY &&
         h->nal_unit_type != NAL_IDR_SLICE) ||
        (h->avctx->skip_loop_filter >= AVDISCARD_NONINTRA &&
         sl->slice_type_nos != AV_PICTURE_TYPE_I) ||
        (h->avctx->skip_loop_filter >= AVDISCARD_BIDIR  &&
         sl->slice_type_nos == AV_PICTURE_TYPE_B) ||
        (h->avctx->skip_loop_filter >= AVDISCARD_NONREF &&
         h->nal_ref_idc == 0))
        sl->deblocking_filter = 0;

    if (sl->deblocking_filter == 1 && h->max_contexts > 1) {
        if (h->avctx->flags2 & CODEC_FLAG2_FAST) {
            /* Cheat slightly for speed:
             * Do not bother to deblock across slices. */
            sl->deblocking_filter = 2;
        } else {
            h->max_contexts = 1;
            if (!h->single_decode_warning) {
                av_log(h->avctx, AV_LOG_INFO,
                       "Cannot parallelize slice decoding with deblocking filter type 1, decoding such frames in sequential order\n"
                       "To parallelize slice decoding you need video encoded with disable_deblocking_filter_idc set to 2 (deblock only edges that do not cross slices).\n"
                       "Setting the flags2 libavcodec option to +fast (-flags2 +fast) will disable deblocking across slices and enable parallel slice decoding "
                       "but will generate non-standard-compliant output.\n");
                h->single_decode_warning = 1;
            }
            if (sl != h->slice_ctx) {
                av_log(h->avctx, AV_LOG_ERROR,
                       "Deblocking switched inside frame.\n");
                return SLICE_SINGLETHREAD;
            }
        }
    }
    sl->qp_thresh = 15 -
                   FFMIN(sl->slice_alpha_c0_offset, sl->slice_beta_offset) -
                   FFMAX3(0,
                          h->pps.chroma_qp_index_offset[0],
                          h->pps.chroma_qp_index_offset[1]) +
                   6 * (h->sps.bit_depth_luma - 8);

    h->last_slice_type = slice_type;
    memcpy(h->last_ref_count, sl->ref_count, sizeof(h->last_ref_count));
    sl->slice_num       = ++h->current_slice;

    if (sl->slice_num)
        h->slice_row[(sl->slice_num-1)&(MAX_SLICES-1)]= sl->resync_mb_y;
    if (   h->slice_row[sl->slice_num&(MAX_SLICES-1)] + 3 >= sl->resync_mb_y
        && h->slice_row[sl->slice_num&(MAX_SLICES-1)] <= sl->resync_mb_y
        && sl->slice_num >= MAX_SLICES) {
        //in case of ASO this check needs to be updated depending on how we decide to assign slice numbers in this case
        av_log(h->avctx, AV_LOG_WARNING, "Possibly too many slices (%d >= %d), increase MAX_SLICES and recompile if there are artifacts\n", sl->slice_num, MAX_SLICES);
    }

    for (j = 0; j < 2; j++) {
        int id_list[16];
        int *ref2frm = sl->ref2frm[sl->slice_num & (MAX_SLICES - 1)][j];
        for (i = 0; i < 16; i++) {
            id_list[i] = 60;
            if (j < sl->list_count && i < sl->ref_count[j] &&
                sl->ref_list[j][i].parent->f->buf[0]) {
                int k;
                AVBuffer *buf = sl->ref_list[j][i].parent->f->buf[0]->buffer;
                for (k = 0; k < h->short_ref_count; k++)
                    if (h->short_ref[k]->f->buf[0]->buffer == buf) {
                        id_list[i] = k;
                        break;
                    }
                for (k = 0; k < h->long_ref_count; k++)
                    if (h->long_ref[k] && h->long_ref[k]->f->buf[0]->buffer == buf) {
                        id_list[i] = h->short_ref_count + k;
                        break;
                    }
            }
        }

        ref2frm[0] =
        ref2frm[1] = -1;
        for (i = 0; i < 16; i++)
            ref2frm[i + 2] = 4 * id_list[i] + (sl->ref_list[j][i].reference & 3);
        ref2frm[18 + 0] =
        ref2frm[18 + 1] = -1;
        for (i = 16; i < 48; i++)
            ref2frm[i + 4] = 4 * id_list[(i - 16) >> 1] +
                             (sl->ref_list[j][i].reference & 3);
    }

    h->au_pps_id = pps_id;
    h->sps.new =
    h->sps_buffers[h->pps.sps_id]->new = 0;
    h->current_sps_id = h->pps.sps_id;

    if (h->avctx->debug & FF_DEBUG_PICT_INFO) {
        av_log(h->avctx, AV_LOG_DEBUG,
               "slice:%d %s mb:%d %c%s%s pps:%u frame:%d poc:%d/%d ref:%d/%d qp:%d loop:%d:%d:%d weight:%d%s %s\n",
               sl->slice_num,
               (h->picture_structure == PICT_FRAME ? "F" : h->picture_structure == PICT_TOP_FIELD ? "T" : "B"),
               first_mb_in_slice,
               av_get_picture_type_char(sl->slice_type),
               sl->slice_type_fixed ? " fix" : "",
               h->nal_unit_type == NAL_IDR_SLICE ? " IDR" : "",
               pps_id, h->frame_num,
               h->cur_pic_ptr->field_poc[0],
               h->cur_pic_ptr->field_poc[1],
               sl->ref_count[0], sl->ref_count[1],
               sl->qscale,
               sl->deblocking_filter,
               sl->slice_alpha_c0_offset, sl->slice_beta_offset,
               sl->use_weight,
               sl->use_weight == 1 && sl->use_weight_chroma ? "c" : "",
               sl->slice_type == AV_PICTURE_TYPE_B ? (sl->direct_spatial_mv_pred ? "SPAT" : "TEMP") : "");
    }

    return 0;
}

int ff_h264_get_slice_type(const H264SliceContext *sl)
{
    switch (sl->slice_type) {
    case AV_PICTURE_TYPE_P:
        return 0;
    case AV_PICTURE_TYPE_B:
        return 1;
    case AV_PICTURE_TYPE_I:
        return 2;
    case AV_PICTURE_TYPE_SP:
        return 3;
    case AV_PICTURE_TYPE_SI:
        return 4;
    default:
        return AVERROR_INVALIDDATA;
    }
}

static av_always_inline void fill_filter_caches_inter(const H264Context *h,
                                                      H264SliceContext *sl,
                                                      int mb_type, int top_xy,
                                                      int left_xy[LEFT_MBS],
                                                      int top_type,
                                                      int left_type[LEFT_MBS],
                                                      int mb_xy, int list)
{
    int b_stride = h->b_stride;
    int16_t(*mv_dst)[2] = &sl->mv_cache[list][scan8[0]];
    int8_t *ref_cache   = &sl->ref_cache[list][scan8[0]];
    if (IS_INTER(mb_type) || IS_DIRECT(mb_type)) {
        if (USES_LIST(top_type, list)) {
            const int b_xy  = h->mb2b_xy[top_xy] + 3 * b_stride;
            const int b8_xy = 4 * top_xy + 2;
            int (*ref2frm)[64] = (void*)(sl->ref2frm[h->slice_table[top_xy] & (MAX_SLICES - 1)][0] + (MB_MBAFF(sl) ? 20 : 2));
            AV_COPY128(mv_dst - 1 * 8, h->cur_pic.motion_val[list][b_xy + 0]);
            ref_cache[0 - 1 * 8] =
            ref_cache[1 - 1 * 8] = ref2frm[list][h->cur_pic.ref_index[list][b8_xy + 0]];
            ref_cache[2 - 1 * 8] =
            ref_cache[3 - 1 * 8] = ref2frm[list][h->cur_pic.ref_index[list][b8_xy + 1]];
        } else {
            AV_ZERO128(mv_dst - 1 * 8);
            AV_WN32A(&ref_cache[0 - 1 * 8], ((LIST_NOT_USED) & 0xFF) * 0x01010101u);
        }

        if (!IS_INTERLACED(mb_type ^ left_type[LTOP])) {
            if (USES_LIST(left_type[LTOP], list)) {
                const int b_xy  = h->mb2b_xy[left_xy[LTOP]] + 3;
                const int b8_xy = 4 * left_xy[LTOP] + 1;
                int (*ref2frm)[64] =(void*)( sl->ref2frm[h->slice_table[left_xy[LTOP]] & (MAX_SLICES - 1)][0] + (MB_MBAFF(sl) ? 20 : 2));
                AV_COPY32(mv_dst - 1 +  0, h->cur_pic.motion_val[list][b_xy + b_stride * 0]);
                AV_COPY32(mv_dst - 1 +  8, h->cur_pic.motion_val[list][b_xy + b_stride * 1]);
                AV_COPY32(mv_dst - 1 + 16, h->cur_pic.motion_val[list][b_xy + b_stride * 2]);
                AV_COPY32(mv_dst - 1 + 24, h->cur_pic.motion_val[list][b_xy + b_stride * 3]);
                ref_cache[-1 +  0] =
                ref_cache[-1 +  8] = ref2frm[list][h->cur_pic.ref_index[list][b8_xy + 2 * 0]];
                ref_cache[-1 + 16] =
                ref_cache[-1 + 24] = ref2frm[list][h->cur_pic.ref_index[list][b8_xy + 2 * 1]];
            } else {
                AV_ZERO32(mv_dst - 1 +  0);
                AV_ZERO32(mv_dst - 1 +  8);
                AV_ZERO32(mv_dst - 1 + 16);
                AV_ZERO32(mv_dst - 1 + 24);
                ref_cache[-1 +  0] =
                ref_cache[-1 +  8] =
                ref_cache[-1 + 16] =
                ref_cache[-1 + 24] = LIST_NOT_USED;
            }
        }
    }

    if (!USES_LIST(mb_type, list)) {
        fill_rectangle(mv_dst, 4, 4, 8, pack16to32(0, 0), 4);
        AV_WN32A(&ref_cache[0 * 8], ((LIST_NOT_USED) & 0xFF) * 0x01010101u);
        AV_WN32A(&ref_cache[1 * 8], ((LIST_NOT_USED) & 0xFF) * 0x01010101u);
        AV_WN32A(&ref_cache[2 * 8], ((LIST_NOT_USED) & 0xFF) * 0x01010101u);
        AV_WN32A(&ref_cache[3 * 8], ((LIST_NOT_USED) & 0xFF) * 0x01010101u);
        return;
    }

    {
        int8_t *ref = &h->cur_pic.ref_index[list][4 * mb_xy];
        int (*ref2frm)[64] = (void*)(sl->ref2frm[sl->slice_num & (MAX_SLICES - 1)][0] + (MB_MBAFF(sl) ? 20 : 2));
        uint32_t ref01 = (pack16to32(ref2frm[list][ref[0]], ref2frm[list][ref[1]]) & 0x00FF00FF) * 0x0101;
        uint32_t ref23 = (pack16to32(ref2frm[list][ref[2]], ref2frm[list][ref[3]]) & 0x00FF00FF) * 0x0101;
        AV_WN32A(&ref_cache[0 * 8], ref01);
        AV_WN32A(&ref_cache[1 * 8], ref01);
        AV_WN32A(&ref_cache[2 * 8], ref23);
        AV_WN32A(&ref_cache[3 * 8], ref23);
    }

    {
        int16_t(*mv_src)[2] = &h->cur_pic.motion_val[list][4 * sl->mb_x + 4 * sl->mb_y * b_stride];
        AV_COPY128(mv_dst + 8 * 0, mv_src + 0 * b_stride);
        AV_COPY128(mv_dst + 8 * 1, mv_src + 1 * b_stride);
        AV_COPY128(mv_dst + 8 * 2, mv_src + 2 * b_stride);
        AV_COPY128(mv_dst + 8 * 3, mv_src + 3 * b_stride);
    }
}

/**
 *
 * @return non zero if the loop filter can be skipped
 */
static int fill_filter_caches(const H264Context *h, H264SliceContext *sl, int mb_type)
{
    const int mb_xy = sl->mb_xy;
    int top_xy, left_xy[LEFT_MBS];
    int top_type, left_type[LEFT_MBS];
    uint8_t *nnz;
    uint8_t *nnz_cache;

    top_xy = mb_xy - (h->mb_stride << MB_FIELD(sl));

    /* Wow, what a mess, why didn't they simplify the interlacing & intra
     * stuff, I can't imagine that these complex rules are worth it. */

    left_xy[LBOT] = left_xy[LTOP] = mb_xy - 1;
    if (FRAME_MBAFF(h)) {
        const int left_mb_field_flag = IS_INTERLACED(h->cur_pic.mb_type[mb_xy - 1]);
        const int curr_mb_field_flag = IS_INTERLACED(mb_type);
        if (sl->mb_y & 1) {
            if (left_mb_field_flag != curr_mb_field_flag)
                left_xy[LTOP] -= h->mb_stride;
        } else {
            if (curr_mb_field_flag)
                top_xy += h->mb_stride &
                          (((h->cur_pic.mb_type[top_xy] >> 7) & 1) - 1);
            if (left_mb_field_flag != curr_mb_field_flag)
                left_xy[LBOT] += h->mb_stride;
        }
    }

    sl->top_mb_xy        = top_xy;
    sl->left_mb_xy[LTOP] = left_xy[LTOP];
    sl->left_mb_xy[LBOT] = left_xy[LBOT];
    {
        /* For sufficiently low qp, filtering wouldn't do anything.
         * This is a conservative estimate: could also check beta_offset
         * and more accurate chroma_qp. */
        int qp_thresh = sl->qp_thresh; // FIXME strictly we should store qp_thresh for each mb of a slice
        int qp        = h->cur_pic.qscale_table[mb_xy];
        if (qp <= qp_thresh &&
            (left_xy[LTOP] < 0 ||
             ((qp + h->cur_pic.qscale_table[left_xy[LTOP]] + 1) >> 1) <= qp_thresh) &&
            (top_xy < 0 ||
             ((qp + h->cur_pic.qscale_table[top_xy] + 1) >> 1) <= qp_thresh)) {
            if (!FRAME_MBAFF(h))
                return 1;
            if ((left_xy[LTOP] < 0 ||
                 ((qp + h->cur_pic.qscale_table[left_xy[LBOT]] + 1) >> 1) <= qp_thresh) &&
                (top_xy < h->mb_stride ||
                 ((qp + h->cur_pic.qscale_table[top_xy - h->mb_stride] + 1) >> 1) <= qp_thresh))
                return 1;
        }
    }

    top_type        = h->cur_pic.mb_type[top_xy];
    left_type[LTOP] = h->cur_pic.mb_type[left_xy[LTOP]];
    left_type[LBOT] = h->cur_pic.mb_type[left_xy[LBOT]];
    if (sl->deblocking_filter == 2) {
        if (h->slice_table[top_xy] != sl->slice_num)
            top_type = 0;
        if (h->slice_table[left_xy[LBOT]] != sl->slice_num)
            left_type[LTOP] = left_type[LBOT] = 0;
    } else {
        if (h->slice_table[top_xy] == 0xFFFF)
            top_type = 0;
        if (h->slice_table[left_xy[LBOT]] == 0xFFFF)
            left_type[LTOP] = left_type[LBOT] = 0;
    }
    sl->top_type        = top_type;
    sl->left_type[LTOP] = left_type[LTOP];
    sl->left_type[LBOT] = left_type[LBOT];

    if (IS_INTRA(mb_type))
        return 0;

    fill_filter_caches_inter(h, sl, mb_type, top_xy, left_xy,
                             top_type, left_type, mb_xy, 0);
    if (sl->list_count == 2)
        fill_filter_caches_inter(h, sl, mb_type, top_xy, left_xy,
                                 top_type, left_type, mb_xy, 1);

    nnz       = h->non_zero_count[mb_xy];
    nnz_cache = sl->non_zero_count_cache;
    AV_COPY32(&nnz_cache[4 + 8 * 1], &nnz[0]);
    AV_COPY32(&nnz_cache[4 + 8 * 2], &nnz[4]);
    AV_COPY32(&nnz_cache[4 + 8 * 3], &nnz[8]);
    AV_COPY32(&nnz_cache[4 + 8 * 4], &nnz[12]);
    sl->cbp = h->cbp_table[mb_xy];

    if (top_type) {
        nnz = h->non_zero_count[top_xy];
        AV_COPY32(&nnz_cache[4 + 8 * 0], &nnz[3 * 4]);
    }

    if (left_type[LTOP]) {
        nnz = h->non_zero_count[left_xy[LTOP]];
        nnz_cache[3 + 8 * 1] = nnz[3 + 0 * 4];
        nnz_cache[3 + 8 * 2] = nnz[3 + 1 * 4];
        nnz_cache[3 + 8 * 3] = nnz[3 + 2 * 4];
        nnz_cache[3 + 8 * 4] = nnz[3 + 3 * 4];
    }

    /* CAVLC 8x8dct requires NNZ values for residual decoding that differ
     * from what the loop filter needs */
    if (!CABAC(h) && h->pps.transform_8x8_mode) {
        if (IS_8x8DCT(top_type)) {
            nnz_cache[4 + 8 * 0] =
            nnz_cache[5 + 8 * 0] = (h->cbp_table[top_xy] & 0x4000) >> 12;
            nnz_cache[6 + 8 * 0] =
            nnz_cache[7 + 8 * 0] = (h->cbp_table[top_xy] & 0x8000) >> 12;
        }
        if (IS_8x8DCT(left_type[LTOP])) {
            nnz_cache[3 + 8 * 1] =
            nnz_cache[3 + 8 * 2] = (h->cbp_table[left_xy[LTOP]] & 0x2000) >> 12; // FIXME check MBAFF
        }
        if (IS_8x8DCT(left_type[LBOT])) {
            nnz_cache[3 + 8 * 3] =
            nnz_cache[3 + 8 * 4] = (h->cbp_table[left_xy[LBOT]] & 0x8000) >> 12; // FIXME check MBAFF
        }

        if (IS_8x8DCT(mb_type)) {
            nnz_cache[scan8[0]] =
            nnz_cache[scan8[1]] =
            nnz_cache[scan8[2]] =
            nnz_cache[scan8[3]] = (sl->cbp & 0x1000) >> 12;

            nnz_cache[scan8[0 + 4]] =
            nnz_cache[scan8[1 + 4]] =
            nnz_cache[scan8[2 + 4]] =
            nnz_cache[scan8[3 + 4]] = (sl->cbp & 0x2000) >> 12;

            nnz_cache[scan8[0 + 8]] =
            nnz_cache[scan8[1 + 8]] =
            nnz_cache[scan8[2 + 8]] =
            nnz_cache[scan8[3 + 8]] = (sl->cbp & 0x4000) >> 12;

            nnz_cache[scan8[0 + 12]] =
            nnz_cache[scan8[1 + 12]] =
            nnz_cache[scan8[2 + 12]] =
            nnz_cache[scan8[3 + 12]] = (sl->cbp & 0x8000) >> 12;
        }
    }

    return 0;
}

static void loop_filter(const H264Context *h, H264SliceContext *sl, int start_x, int end_x)
{
    uint8_t *dest_y, *dest_cb, *dest_cr;
    int linesize, uvlinesize, mb_x, mb_y;
    const int end_mb_y       = sl->mb_y + FRAME_MBAFF(h);
    const int old_slice_type = sl->slice_type;
    const int pixel_shift    = h->pixel_shift;
    const int block_h        = 16 >> h->chroma_y_shift;

    if (sl->deblocking_filter) {
        for (mb_x = start_x; mb_x < end_x; mb_x++)
            for (mb_y = end_mb_y - FRAME_MBAFF(h); mb_y <= end_mb_y; mb_y++) {
                int mb_xy, mb_type;
                mb_xy         = sl->mb_xy = mb_x + mb_y * h->mb_stride;
                sl->slice_num = h->slice_table[mb_xy];
                mb_type       = h->cur_pic.mb_type[mb_xy];
                sl->list_count = h->list_counts[mb_xy];

                if (FRAME_MBAFF(h))
                    sl->mb_mbaff               =
                    sl->mb_field_decoding_flag = !!IS_INTERLACED(mb_type);

                sl->mb_x = mb_x;
                sl->mb_y = mb_y;
                dest_y  = h->cur_pic.f->data[0] +
                          ((mb_x << pixel_shift) + mb_y * sl->linesize) * 16;
                dest_cb = h->cur_pic.f->data[1] +
                          (mb_x << pixel_shift) * (8 << CHROMA444(h)) +
                          mb_y * sl->uvlinesize * block_h;
                dest_cr = h->cur_pic.f->data[2] +
                          (mb_x << pixel_shift) * (8 << CHROMA444(h)) +
                          mb_y * sl->uvlinesize * block_h;
                // FIXME simplify above

                if (MB_FIELD(sl)) {
                    linesize   = sl->mb_linesize   = sl->linesize   * 2;
                    uvlinesize = sl->mb_uvlinesize = sl->uvlinesize * 2;
                    if (mb_y & 1) { // FIXME move out of this function?
                        dest_y  -= sl->linesize   * 15;
                        dest_cb -= sl->uvlinesize * (block_h - 1);
                        dest_cr -= sl->uvlinesize * (block_h - 1);
                    }
                } else {
                    linesize   = sl->mb_linesize   = sl->linesize;
                    uvlinesize = sl->mb_uvlinesize = sl->uvlinesize;
                }
                backup_mb_border(h, sl, dest_y, dest_cb, dest_cr, linesize,
                                 uvlinesize, 0);
                if (fill_filter_caches(h, sl, mb_type))
                    continue;
                sl->chroma_qp[0] = get_chroma_qp(h, 0, h->cur_pic.qscale_table[mb_xy]);
                sl->chroma_qp[1] = get_chroma_qp(h, 1, h->cur_pic.qscale_table[mb_xy]);

                if (FRAME_MBAFF(h)) {
                    ff_h264_filter_mb(h, sl, mb_x, mb_y, dest_y, dest_cb, dest_cr,
                                      linesize, uvlinesize);
                } else {
                    ff_h264_filter_mb_fast(h, sl, mb_x, mb_y, dest_y, dest_cb,
                                           dest_cr, linesize, uvlinesize);
                }
            }
    }
    sl->slice_type  = old_slice_type;
    sl->mb_x         = end_x;
    sl->mb_y         = end_mb_y - FRAME_MBAFF(h);
    sl->chroma_qp[0] = get_chroma_qp(h, 0, sl->qscale);
    sl->chroma_qp[1] = get_chroma_qp(h, 1, sl->qscale);
}

static void predict_field_decoding_flag(const H264Context *h, H264SliceContext *sl)
{
    const int mb_xy = sl->mb_x + sl->mb_y * h->mb_stride;
    int mb_type     = (h->slice_table[mb_xy - 1] == sl->slice_num) ?
                      h->cur_pic.mb_type[mb_xy - 1] :
                      (h->slice_table[mb_xy - h->mb_stride] == sl->slice_num) ?
                      h->cur_pic.mb_type[mb_xy - h->mb_stride] : 0;
    sl->mb_mbaff    = sl->mb_field_decoding_flag = IS_INTERLACED(mb_type) ? 1 : 0;
}

/**
 * Draw edges and report progress for the last MB row.
 */
static void decode_finish_row(const H264Context *h, H264SliceContext *sl)
{
    int top            = 16 * (sl->mb_y      >> FIELD_PICTURE(h));
    int pic_height     = 16 *  h->mb_height >> FIELD_PICTURE(h);
    int height         =  16      << FRAME_MBAFF(h);
    int deblock_border = (16 + 4) << FRAME_MBAFF(h);

    if (sl->deblocking_filter) {
        if ((top + height) >= pic_height)
            height += deblock_border;
        top -= deblock_border;
    }

    if (top >= pic_height || (top + height) < 0)
        return;

    height = FFMIN(height, pic_height - top);
    if (top < 0) {
        height = top + height;
        top    = 0;
    }

    ff_h264_draw_horiz_band(h, sl, top, height);

    if (h->droppable || sl->h264->slice_ctx[0].er.error_occurred)
        return;

    ff_thread_report_progress(&h->cur_pic_ptr->tf, top + height - 1,
                              h->picture_structure == PICT_BOTTOM_FIELD);
}

static void er_add_slice(H264SliceContext *sl,
                         int startx, int starty,
                         int endx, int endy, int status)
{
    if (!sl->h264->enable_er)
        return;

    if (CONFIG_ERROR_RESILIENCE) {
        ERContext *er = &sl->h264->slice_ctx[0].er;

        ff_er_add_slice(er, startx, starty, endx, endy, status);
    }
}

static int decode_slice(struct AVCodecContext *avctx, void *arg)
{
    H264SliceContext *sl = arg;
    const H264Context *h = sl->h264;
    int lf_x_start = sl->mb_x;
    int ret;

    sl->linesize   = h->cur_pic_ptr->f->linesize[0];
    sl->uvlinesize = h->cur_pic_ptr->f->linesize[1];

    ret = alloc_scratch_buffers(sl, sl->linesize);
    if (ret < 0)
        return ret;

    sl->mb_skip_run = -1;

    av_assert0(h->block_offset[15] == (4 * ((scan8[15] - scan8[0]) & 7) << h->pixel_shift) + 4 * sl->linesize * ((scan8[15] - scan8[0]) >> 3));

    sl->is_complex = FRAME_MBAFF(h) || h->picture_structure != PICT_FRAME ||
                     avctx->codec_id != AV_CODEC_ID_H264 ||
                     (CONFIG_GRAY && (h->flags & CODEC_FLAG_GRAY));

    if (!(h->avctx->active_thread_type & FF_THREAD_SLICE) && h->picture_structure == PICT_FRAME && h->slice_ctx[0].er.error_status_table) {
        const int start_i  = av_clip(sl->resync_mb_x + sl->resync_mb_y * h->mb_width, 0, h->mb_num - 1);
        if (start_i) {
            int prev_status = h->slice_ctx[0].er.error_status_table[h->slice_ctx[0].er.mb_index2xy[start_i - 1]];
            prev_status &= ~ VP_START;
            if (prev_status != (ER_MV_END | ER_DC_END | ER_AC_END))
                h->slice_ctx[0].er.error_occurred = 1;
        }
    }

    if (h->pps.cabac) {
        /* realign */
        align_get_bits(&sl->gb);

        /* init cabac */
        ff_init_cabac_decoder(&sl->cabac,
                              sl->gb.buffer + get_bits_count(&sl->gb) / 8,
                              (get_bits_left(&sl->gb) + 7) / 8);

        ff_h264_init_cabac_states(h, sl);

        for (;;) {
            // START_TIMER
            int ret, eos;
            if (sl->mb_x + sl->mb_y * h->mb_width >= sl->next_slice_idx) {
                av_log(h->avctx, AV_LOG_ERROR, "Slice overlaps with next at %d\n",
                       sl->next_slice_idx);
                er_add_slice(sl, sl->resync_mb_x, sl->resync_mb_y, sl->mb_x,
                             sl->mb_y, ER_MB_ERROR);
                return AVERROR_INVALIDDATA;
            }

            ret = ff_h264_decode_mb_cabac(h, sl);
            // STOP_TIMER("decode_mb_cabac")

            if (ret >= 0)
                ff_h264_hl_decode_mb(h, sl);

            // FIXME optimal? or let mb_decode decode 16x32 ?
            if (ret >= 0 && FRAME_MBAFF(h)) {
                sl->mb_y++;

                ret = ff_h264_decode_mb_cabac(h, sl);

                if (ret >= 0)
                    ff_h264_hl_decode_mb(h, sl);
                sl->mb_y--;
            }
            eos = get_cabac_terminate(&sl->cabac);

            if ((h->workaround_bugs & FF_BUG_TRUNCATED) &&
                sl->cabac.bytestream > sl->cabac.bytestream_end + 2) {
                er_add_slice(sl, sl->resync_mb_x, sl->resync_mb_y, sl->mb_x - 1,
                             sl->mb_y, ER_MB_END);
                if (sl->mb_x >= lf_x_start)
                    loop_filter(h, sl, lf_x_start, sl->mb_x + 1);
                return 0;
            }
            if (sl->cabac.bytestream > sl->cabac.bytestream_end + 2 )
                av_log(h->avctx, AV_LOG_DEBUG, "bytestream overread %"PTRDIFF_SPECIFIER"\n", sl->cabac.bytestream_end - sl->cabac.bytestream);
            if (ret < 0 || sl->cabac.bytestream > sl->cabac.bytestream_end + 4) {
                av_log(h->avctx, AV_LOG_ERROR,
                       "error while decoding MB %d %d, bytestream %"PTRDIFF_SPECIFIER"\n",
                       sl->mb_x, sl->mb_y,
                       sl->cabac.bytestream_end - sl->cabac.bytestream);
                er_add_slice(sl, sl->resync_mb_x, sl->resync_mb_y, sl->mb_x,
                             sl->mb_y, ER_MB_ERROR);
                return AVERROR_INVALIDDATA;
            }

            if (++sl->mb_x >= h->mb_width) {
                loop_filter(h, sl, lf_x_start, sl->mb_x);
                sl->mb_x = lf_x_start = 0;
                decode_finish_row(h, sl);
                ++sl->mb_y;
                if (FIELD_OR_MBAFF_PICTURE(h)) {
                    ++sl->mb_y;
                    if (FRAME_MBAFF(h) && sl->mb_y < h->mb_height)
                        predict_field_decoding_flag(h, sl);
                }
            }

            if (eos || sl->mb_y >= h->mb_height) {
                ff_tlog(h->avctx, "slice end %d %d\n",
                        get_bits_count(&sl->gb), sl->gb.size_in_bits);
                er_add_slice(sl, sl->resync_mb_x, sl->resync_mb_y, sl->mb_x - 1,
                             sl->mb_y, ER_MB_END);
                if (sl->mb_x > lf_x_start)
                    loop_filter(h, sl, lf_x_start, sl->mb_x);
                return 0;
            }
        }
    } else {
        for (;;) {
            int ret;

            if (sl->mb_x + sl->mb_y * h->mb_width >= sl->next_slice_idx) {
                av_log(h->avctx, AV_LOG_ERROR, "Slice overlaps with next at %d\n",
                       sl->next_slice_idx);
                er_add_slice(sl, sl->resync_mb_x, sl->resync_mb_y, sl->mb_x,
                             sl->mb_y, ER_MB_ERROR);
                return AVERROR_INVALIDDATA;
            }

            ret = ff_h264_decode_mb_cavlc(h, sl);

            if (ret >= 0)
                ff_h264_hl_decode_mb(h, sl);

            // FIXME optimal? or let mb_decode decode 16x32 ?
            if (ret >= 0 && FRAME_MBAFF(h)) {
                sl->mb_y++;
                ret = ff_h264_decode_mb_cavlc(h, sl);

                if (ret >= 0)
                    ff_h264_hl_decode_mb(h, sl);
                sl->mb_y--;
            }

            if (ret < 0) {
                av_log(h->avctx, AV_LOG_ERROR,
                       "error while decoding MB %d %d\n", sl->mb_x, sl->mb_y);
                er_add_slice(sl, sl->resync_mb_x, sl->resync_mb_y, sl->mb_x,
                             sl->mb_y, ER_MB_ERROR);
                return ret;
            }

            if (++sl->mb_x >= h->mb_width) {
                loop_filter(h, sl, lf_x_start, sl->mb_x);
                sl->mb_x = lf_x_start = 0;
                decode_finish_row(h, sl);
                ++sl->mb_y;
                if (FIELD_OR_MBAFF_PICTURE(h)) {
                    ++sl->mb_y;
                    if (FRAME_MBAFF(h) && sl->mb_y < h->mb_height)
                        predict_field_decoding_flag(h, sl);
                }
                if (sl->mb_y >= h->mb_height) {
                    ff_tlog(h->avctx, "slice end %d %d\n",
                            get_bits_count(&sl->gb), sl->gb.size_in_bits);

                    if (   get_bits_left(&sl->gb) == 0
                        || get_bits_left(&sl->gb) > 0 && !(h->avctx->err_recognition & AV_EF_AGGRESSIVE)) {
                        er_add_slice(sl, sl->resync_mb_x, sl->resync_mb_y,
                                     sl->mb_x - 1, sl->mb_y, ER_MB_END);

                        return 0;
                    } else {
                        er_add_slice(sl, sl->resync_mb_x, sl->resync_mb_y,
                                     sl->mb_x, sl->mb_y, ER_MB_END);

                        return AVERROR_INVALIDDATA;
                    }
                }
            }

            if (get_bits_left(&sl->gb) <= 0 && sl->mb_skip_run <= 0) {
                ff_tlog(h->avctx, "slice end %d %d\n",
                        get_bits_count(&sl->gb), sl->gb.size_in_bits);

                if (get_bits_left(&sl->gb) == 0) {
                    er_add_slice(sl, sl->resync_mb_x, sl->resync_mb_y,
                                 sl->mb_x - 1, sl->mb_y, ER_MB_END);
                    if (sl->mb_x > lf_x_start)
                        loop_filter(h, sl, lf_x_start, sl->mb_x);

                    return 0;
                } else {
                    er_add_slice(sl, sl->resync_mb_x, sl->resync_mb_y, sl->mb_x,
                                 sl->mb_y, ER_MB_ERROR);

                    return AVERROR_INVALIDDATA;
                }
            }
        }
    }
}

/**
 * Call decode_slice() for each context.
 *
 * @param h h264 master context
 * @param context_count number of contexts to execute
 */
int ff_h264_execute_decode_slices(H264Context *h, unsigned context_count)
{
    AVCodecContext *const avctx = h->avctx;
    H264SliceContext *sl;
    int i, j;

    av_assert0(context_count && h->slice_ctx[context_count - 1].mb_y < h->mb_height);

    h->slice_ctx[0].next_slice_idx = INT_MAX;

    if (h->avctx->hwaccel ||
        h->avctx->codec->capabilities & CODEC_CAP_HWACCEL_VDPAU)
        return 0;
    if (context_count == 1) {
        int ret;

        h->slice_ctx[0].next_slice_idx = h->mb_width * h->mb_height;

        ret = decode_slice(avctx, &h->slice_ctx[0]);
        h->mb_y = h->slice_ctx[0].mb_y;
        return ret;
    } else {
        av_assert0(context_count > 0);
        for (i = 0; i < context_count; i++) {
            int next_slice_idx = h->mb_width * h->mb_height;
            int slice_idx;

            sl                 = &h->slice_ctx[i];
            if (CONFIG_ERROR_RESILIENCE) {
                sl->er.error_count = 0;
            }

            /* make sure none of those slices overlap */
            slice_idx = sl->mb_y * h->mb_width + sl->mb_x;
            for (j = 0; j < context_count; j++) {
                H264SliceContext *sl2 = &h->slice_ctx[j];
                int        slice_idx2 = sl2->mb_y * h->mb_width + sl2->mb_x;

                if (i == j || slice_idx2 < slice_idx)
                    continue;
                next_slice_idx = FFMIN(next_slice_idx, slice_idx2);
            }
            sl->next_slice_idx = next_slice_idx;
        }

        avctx->execute(avctx, decode_slice, h->slice_ctx,
                       NULL, context_count, sizeof(h->slice_ctx[0]));

        /* pull back stuff from slices to master context */
        sl                   = &h->slice_ctx[context_count - 1];
        h->mb_y              = sl->mb_y;
        if (CONFIG_ERROR_RESILIENCE) {
            for (i = 1; i < context_count; i++)
                h->slice_ctx[0].er.error_count += h->slice_ctx[i].er.error_count;
        }
    }

    return 0;
}<|MERGE_RESOLUTION|>--- conflicted
+++ resolved
@@ -1150,15 +1150,10 @@
     int must_reinit;
     int needs_reinit = 0;
     int field_pic_flag, bottom_field_flag;
-<<<<<<< HEAD
     int first_slice = sl == h->slice_ctx && !h->current_slice;
-    int frame_num, picture_structure, droppable;
+    int frame_num, droppable, picture_structure;
     int mb_aff_frame, last_mb_aff_frame;
     PPS *pps;
-=======
-    int frame_num, droppable, picture_structure;
-    int mb_aff_frame = 0;
->>>>>>> 5ec0bdf2
 
     h->qpel_put = h->h264qpel.put_h264_qpel_pixels_tab;
     h->qpel_avg = h->h264qpel.avg_h264_qpel_pixels_tab;
@@ -1238,17 +1233,10 @@
                pps_id);
         return AVERROR_INVALIDDATA;
     }
-<<<<<<< HEAD
     if (h->au_pps_id >= 0 && pps_id != h->au_pps_id) {
         av_log(h->avctx, AV_LOG_ERROR,
                "PPS change from %d to %d forbidden\n",
                h->au_pps_id, pps_id);
-=======
-    if (!h->setup_finished) {
-        h->pps = *h->pps_buffers[pps_id];
-    } else if (h->dequant_coeff_pps != pps_id) {
-        av_log(h->avctx, AV_LOG_ERROR, "PPS changed between slices\n");
->>>>>>> 5ec0bdf2
         return AVERROR_INVALIDDATA;
     }
 
@@ -1260,8 +1248,13 @@
                h->pps.sps_id);
         return AVERROR_INVALIDDATA;
     }
-    if (first_slice)
+
+    if (first_slice && !h->setup_finished) {
         h->pps = *h->pps_buffers[pps_id];
+    } else if (h->setup_finished && h->dequant_coeff_pps != pps_id) {
+        av_log(h->avctx, AV_LOG_ERROR, "PPS changed between slices\n");
+        return AVERROR_INVALIDDATA;
+    }
 
     if (pps->sps_id != h->sps.sps_id ||
         pps->sps_id != h->current_sps_id ||
@@ -1301,12 +1294,6 @@
 
     }
 
-    if (!h->setup_finished) {
-        h->avctx->profile = ff_h264_get_profile(&h->sps);
-        h->avctx->level   = h->sps.level_idc;
-        h->avctx->refs    = h->sps.ref_frame_count;
-
-<<<<<<< HEAD
     must_reinit = (h->context_initialized &&
                     (   16*h->sps.mb_width != h->avctx->coded_width
                      || 16*h->sps.mb_height * (2 - h->sps.frame_mbs_only_flag) != h->avctx->coded_height
@@ -1321,11 +1308,11 @@
 
     if (first_slice && av_cmp_q(h->sps.sar, h->avctx->sample_aspect_ratio))
         must_reinit = 1;
-=======
-        if (h->mb_width  != h->sps.mb_width ||
-            h->mb_height != h->sps.mb_height * (2 - h->sps.frame_mbs_only_flag))
-            needs_reinit = 1;
->>>>>>> 5ec0bdf2
+
+    if (!h->setup_finished) {
+        h->avctx->profile = ff_h264_get_profile(&h->sps);
+        h->avctx->level   = h->sps.level_idc;
+        h->avctx->refs    = h->sps.ref_frame_count;
 
         h->mb_width  = h->sps.mb_width;
         h->mb_height = h->sps.mb_height * (2 - h->sps.frame_mbs_only_flag);
@@ -1343,20 +1330,9 @@
         if (ret < 0)
             return ret;
 
-<<<<<<< HEAD
-    if (h->sps.video_signal_type_present_flag) {
-        h->avctx->color_range = h->sps.full_range>0 ? AVCOL_RANGE_JPEG
-                                                    : AVCOL_RANGE_MPEG;
-        if (h->sps.colour_description_present_flag) {
-            if (h->avctx->colorspace != h->sps.colorspace)
-                needs_reinit = 1;
-            h->avctx->color_primaries = h->sps.color_primaries;
-            h->avctx->color_trc       = h->sps.color_trc;
-            h->avctx->colorspace      = h->sps.colorspace;
-=======
         if (h->sps.video_signal_type_present_flag) {
-            h->avctx->color_range = h->sps.full_range ? AVCOL_RANGE_JPEG
-                : AVCOL_RANGE_MPEG;
+            h->avctx->color_range = h->sps.full_range>0 ? AVCOL_RANGE_JPEG
+                                                        : AVCOL_RANGE_MPEG;
             if (h->sps.colour_description_present_flag) {
                 if (h->avctx->colorspace != h->sps.colorspace)
                     needs_reinit = 1;
@@ -1364,7 +1340,6 @@
                 h->avctx->color_trc       = h->sps.color_trc;
                 h->avctx->colorspace      = h->sps.colorspace;
             }
->>>>>>> 5ec0bdf2
         }
     }
 
@@ -1422,7 +1397,6 @@
     }
 
     frame_num = get_bits(&sl->gb, h->sps.log2_max_frame_num);
-<<<<<<< HEAD
     if (!first_slice) {
         if (h->frame_num != frame_num) {
             av_log(h->avctx, AV_LOG_ERROR, "Frame num change from %d to %d\n",
@@ -1431,23 +1405,16 @@
         }
     }
 
+    if (!h->setup_finished)
+        h->frame_num = frame_num;
+
     sl->mb_mbaff       = 0;
     mb_aff_frame       = 0;
     last_mb_aff_frame  = h->mb_aff_frame;
     last_pic_structure = h->picture_structure;
     last_pic_droppable = h->droppable;
-    droppable          = h->nal_ref_idc == 0;
-=======
-    if (!h->setup_finished)
-        h->frame_num = frame_num;
-
-    sl->mb_mbaff       = 0;
-
-    last_pic_structure = h->picture_structure;
-    last_pic_droppable = h->droppable;
 
     droppable = h->nal_ref_idc == 0;
->>>>>>> 5ec0bdf2
     if (h->sps.frame_mbs_only_flag) {
         picture_structure = PICT_FRAME;
     } else {
@@ -1465,23 +1432,11 @@
             mb_aff_frame      = h->sps.mb_aff;
         }
     }
-<<<<<<< HEAD
+
     if (h->current_slice) {
         if (last_pic_structure != picture_structure ||
             last_pic_droppable != droppable ||
             last_mb_aff_frame  != mb_aff_frame) {
-=======
-    if (!h->setup_finished) {
-        h->droppable         = droppable;
-        h->picture_structure = picture_structure;
-        h->mb_aff_frame      = mb_aff_frame;
-    }
-    sl->mb_field_decoding_flag = h->picture_structure != PICT_FRAME;
-
-    if (h->current_slice != 0) {
-        if (last_pic_structure != picture_structure ||
-            last_pic_droppable != droppable) {
->>>>>>> 5ec0bdf2
             av_log(h->avctx, AV_LOG_ERROR,
                    "Changing field mode (%d -> %d) between slices is not allowed\n",
                    last_pic_structure, h->picture_structure);
@@ -1495,9 +1450,11 @@
     }
 
     h->picture_structure = picture_structure;
-    h->droppable         = droppable;
-    h->frame_num         = frame_num;
-    h->mb_aff_frame      = mb_aff_frame;
+    if (!h->setup_finished) {
+        h->droppable         = droppable;
+        h->picture_structure = picture_structure;
+        h->mb_aff_frame      = mb_aff_frame;
+    }
     sl->mb_field_decoding_flag = picture_structure != PICT_FRAME;
 
     if (h->current_slice == 0) {
@@ -1682,13 +1639,8 @@
         h->last_slice_type = -1;
     }
 
-<<<<<<< HEAD
-
-    h->cur_pic_ptr->frame_num = h->frame_num; // FIXME frame_num cleanup
-=======
     if (!h->setup_finished)
         h->cur_pic_ptr->frame_num = h->frame_num; // FIXME frame_num cleanup
->>>>>>> 5ec0bdf2
 
     av_assert1(h->mb_num == h->mb_width * h->mb_height);
     if (first_mb_in_slice << FIELD_OR_MBAFF_PICTURE(h) >= h->mb_num ||
