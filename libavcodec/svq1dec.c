--- conflicted
+++ resolved
@@ -705,13 +705,8 @@
                     result = svq1_decode_delta_block(avctx, &s->dsp,
                                                      &s->gb, &current[x],
                                                      previous, linesize,
-<<<<<<< HEAD
-                                                     pmv, x, y);
-                    if (result) {
-=======
                                                      pmv, x, y, width, height);
                     if (result != 0) {
->>>>>>> c8462bd1
                         av_dlog(avctx,
                                 "Error in svq1_decode_delta_block %i\n",
                                 result);
