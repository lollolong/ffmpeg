--- conflicted
+++ resolved
@@ -474,11 +474,8 @@
 @item RTP                       @tab X @tab X
 @item RTSP                      @tab X @tab X
 @item SAP                       @tab X @tab X
-<<<<<<< HEAD
 @item SBG                       @tab   @tab X
-=======
 @item Screenpresso              @tab   @tab X
->>>>>>> 9a3202a9
 @item SDP                       @tab   @tab X
 @item Sega FILM/CPK             @tab   @tab X
     @tab Used in many Sega Saturn console games.
