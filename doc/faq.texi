--- conflicted
+++ resolved
@@ -11,27 +11,7 @@
 
 @chapter General Questions
 
-<<<<<<< HEAD
-@section When will the next FFmpeg version be released? / Why are FFmpeg releases so few and far between?
-
-Like most open source projects FFmpeg suffers from a certain lack of
-manpower. For this reason the developers have to prioritize the work
-they do and putting out releases is not at the top of the list, fixing
-bugs and reviewing patches takes precedence. Please don't complain or
-request more timely and/or frequent releases unless you are willing to
-help out creating them.
-
-@section I have a problem with an old version of FFmpeg; where should I report it?
-Nowhere. We do not support old FFmpeg versions in any way, we simply lack
-the time, motivation and manpower to do so. If you have a problem with an
-old version of FFmpeg, upgrade to the latest git snapshot. If you
-still experience the problem, then you can report it according to the
-guidelines in @url{http://ffmpeg.org/bugreports.html}.
-
 @section Why doesn't FFmpeg support feature [xyz]?
-=======
-@section Why doesn't Libav support feature [xyz]?
->>>>>>> 2e87b4c5
 
 Because no one has taken on that task yet. FFmpeg development is
 driven by the tasks that are important to the individual developers.
@@ -44,41 +24,10 @@
 Moreover FFmpeg strives to support all codecs natively.
 A DLL loader is not conducive to that goal.
 
-<<<<<<< HEAD
-@section My bug report/mail to ffmpeg-devel/user has not received any replies.
-
-Likely reasons
-@itemize
-@item We are busy and haven't had time yet to read your report or
-investigate the issue.
-@item You didn't follow @url{http://ffmpeg.org/bugreports.html}.
-@item You didn't use git master.
-@item You reported a segmentation fault without gdb output.
-@item You describe a problem but not how to reproduce it.
-@item It's unclear if you use ffmpeg as command line tool or use
-libav* from another application.
-@item You speak about a video having problems on playback but
-not what you use to play it.
-@item We have no faint clue what you are talking about besides
-that it is related to FFmpeg.
-@end itemize
-
-@section Is there a forum for FFmpeg? I do not like mailing lists.
-
-You may view our mailing lists with a more forum-alike look here:
-@url{http://dir.gmane.org/gmane.comp.video.ffmpeg.user},
-but, if you post, please remember that our mailing list rules still apply there.
-
 @section I cannot read this file although this format seems to be supported by ffmpeg.
 
 Even if ffmpeg can read the container format, it may not support all its
 codecs. Please consult the supported codec list in the ffmpeg
-=======
-@section I cannot read this file although this format seems to be supported by avconv.
-
-Even if avconv can read the container format, it may not support all its
-codecs. Please consult the supported codec list in the avconv
->>>>>>> 2e87b4c5
 documentation.
 
 @section Which codecs are supported by Windows?
@@ -132,15 +81,12 @@
 
 @chapter Usage
 
-<<<<<<< HEAD
 @section ffmpeg does not work; what is wrong?
 
 Try a @code{make distclean} in the ffmpeg source directory before the build.
 If this does not help see
 (@url{http://ffmpeg.org/bugreports.html}).
 
-=======
->>>>>>> 2e87b4c5
 @section How do I encode single pictures into movies?
 
 First, rename your pictures to follow a numerical sequence.
@@ -148,7 +94,7 @@
 Then you may run:
 
 @example
-  avconv -f image2 -i img%d.jpg /tmp/a.mpg
+  ffmpeg -f image2 -i img%d.jpg /tmp/a.mpg
 @end example
 
 Notice that @samp{%d} is replaced by the image number.
@@ -171,17 +117,17 @@
 Then run:
 
 @example
-  avconv -f image2 -i /tmp/img%03d.jpg /tmp/a.mpg
-@end example
-
-The same logic is used for any image format that avconv reads.
+  ffmpeg -f image2 -i /tmp/img%03d.jpg /tmp/a.mpg
+@end example
+
+The same logic is used for any image format that ffmpeg reads.
 
 @section How do I encode movie to single pictures?
 
 Use:
 
 @example
-  avconv -i movie.mpg movie%d.jpg
+  ffmpeg -i movie.mpg movie%d.jpg
 @end example
 
 The @file{movie.mpg} used as input will be converted to
@@ -197,7 +143,7 @@
 
 Applying that to the previous example:
 @example
-  avconv -i movie.mpg -f image2 -c:v mjpeg menu%d.jpg
+  ffmpeg -i movie.mpg -f image2 -c:v mjpeg menu%d.jpg
 @end example
 
 Beware that there is no "jpeg" codec. Use "mjpeg" instead.
@@ -218,15 +164,10 @@
 
 @section Why can I not change the frame rate?
 
-<<<<<<< HEAD
 Some codecs, like MPEG-1/2, only allow a small number of fixed frame rates.
-Choose a different codec with the -vcodec command line option.
-=======
-Some codecs, like MPEG-1/2, only allow a small number of fixed framerates.
 Choose a different codec with the -c:v command line option.
->>>>>>> 2e87b4c5
-
-@section How do I encode Xvid or DivX video with avconv?
+
+@section How do I encode Xvid or DivX video with ffmpeg?
 
 Both Xvid and DivX (version 4+) are implementations of the ISO MPEG-4
 standard (note that there are many other coding formats that use this
@@ -247,7 +188,7 @@
 but beware the '-g 100' might cause problems with some decoders.
 Things to try: '-bf 2', '-flags qprd', '-flags mv0', '-flags skiprd.
 
-@section Interlaced video looks very bad when encoded with avconv, what is wrong?
+@section Interlaced video looks very bad when encoded with ffmpeg, what is wrong?
 
 You should use '-flags +ilme+ildct' and maybe '-flags +alt' for interlaced
 material, and try '-top 0/1' if the result looks really messed-up.
@@ -262,9 +203,9 @@
 @example
   DirectShowSource("C:\path to your file\yourfile.asf")
 @end example
-... and then feed that text file to avconv:
-@example
-  avconv -i input.avs
+... and then feed that text file to ffmpeg:
+@example
+  ffmpeg -i input.avs
 @end example
 
 For ANY other help on Avisynth, please visit the
@@ -281,10 +222,10 @@
 format of choice.
 
 @example
-avconv -i input1.avi -same_quant intermediate1.mpg
-avconv -i input2.avi -same_quant intermediate2.mpg
+ffmpeg -i input1.avi -same_quant intermediate1.mpg
+ffmpeg -i input2.avi -same_quant intermediate2.mpg
 cat intermediate1.mpg intermediate2.mpg > intermediate_all.mpg
-avconv -i intermediate_all.mpg -same_quant output.avi
+ffmpeg -i intermediate_all.mpg -same_quant output.avi
 @end example
 
 Notice that you should either use @code{-same_quant} or set a reasonably high
@@ -297,10 +238,10 @@
 @example
 mkfifo intermediate1.mpg
 mkfifo intermediate2.mpg
-avconv -i input1.avi -same_quant -y intermediate1.mpg < /dev/null &
-avconv -i input2.avi -same_quant -y intermediate2.mpg < /dev/null &
+ffmpeg -i input1.avi -same_quant -y intermediate1.mpg < /dev/null &
+ffmpeg -i input2.avi -same_quant -y intermediate2.mpg < /dev/null &
 cat intermediate1.mpg intermediate2.mpg |\
-avconv -f mpeg -i - -same_quant -c:v mpeg4 -acodec libmp3lame output.avi
+ffmpeg -f mpeg -i - -same_quant -c:v mpeg4 -acodec libmp3lame output.avi
 @end example
 
 Similarly, the yuv4mpegpipe format, and the raw video, raw audio codecs also
@@ -319,13 +260,13 @@
 mkfifo temp2.v
 mkfifo all.a
 mkfifo all.v
-avconv -i input1.flv -vn -f u16le -acodec pcm_s16le -ac 2 -ar 44100 - > temp1.a < /dev/null &
-avconv -i input2.flv -vn -f u16le -acodec pcm_s16le -ac 2 -ar 44100 - > temp2.a < /dev/null &
-avconv -i input1.flv -an -f yuv4mpegpipe - > temp1.v < /dev/null &
-@{ avconv -i input2.flv -an -f yuv4mpegpipe - < /dev/null | tail -n +2 > temp2.v ; @} &
+ffmpeg -i input1.flv -vn -f u16le -acodec pcm_s16le -ac 2 -ar 44100 - > temp1.a < /dev/null &
+ffmpeg -i input2.flv -vn -f u16le -acodec pcm_s16le -ac 2 -ar 44100 - > temp2.a < /dev/null &
+ffmpeg -i input1.flv -an -f yuv4mpegpipe - > temp1.v < /dev/null &
+@{ ffmpeg -i input2.flv -an -f yuv4mpegpipe - < /dev/null | tail -n +2 > temp2.v ; @} &
 cat temp1.a temp2.a > all.a &
 cat temp1.v temp2.v > all.v &
-avconv -f u16le -acodec pcm_s16le -ac 2 -ar 44100 -i all.a \
+ffmpeg -f u16le -acodec pcm_s16le -ac 2 -ar 44100 -i all.a \
        -f yuv4mpegpipe -i all.v \
        -same_quant -y output.flv
 rm temp[12].[av] all.[av]
@@ -363,11 +304,7 @@
 
 We strongly recommend you to move over from MSVC++ to MinGW tools.
 
-<<<<<<< HEAD
 @section Can I use FFmpeg or libavcodec under Windows?
-=======
-@section Can I use Libav under Windows?
->>>>>>> 2e87b4c5
 
 Yes, but the Cygwin or MinGW tools @emph{must} be used to compile FFmpeg.
 Read the @emph{Windows} section in the FFmpeg documentation to find more
@@ -381,7 +318,7 @@
 
 No. These tools are too bloated and they complicate the build.
 
-@section Why not rewrite Libav in object-oriented C++?
+@section Why not rewrite FFmpeg in object-oriented C++?
 
 FFmpeg is already organized in a highly modular manner and does not need to
 be rewritten in a formal object language. Further, many of the developers
@@ -400,7 +337,7 @@
 under #if CONFIG_GPL without breaking anything. So, for example, a new codec
 or filter would be OK under GPL while a bug fix to LGPL code would not.
 
-@section I'm using Libav from within my C++ application but the linker complains about missing symbols which seem to be available.
+@section I'm using FFmpeg from within my C++ application but the linker complains about missing symbols which seem to be available.
 
 FFmpeg is a pure C project, so to use the libraries within your C++ application
 you need to explicitly state that you are using a C library. You can do this by
@@ -417,15 +354,6 @@
 
 You have to implement a URLProtocol, see @file{libavformat/file.c} in
 FFmpeg and @file{libmpdemux/demux_lavf.c} in MPlayer sources.
-
-<<<<<<< HEAD
-@section I get "No compatible shell script interpreter found." in MSys.
-
-The standard MSys bash (2.04) is broken. You need to install 2.05 or later.
-
-@section I get "./configure: line <xxx>: pr: command not found" in MSys.
-
-The standard MSys install doesn't come with pr. You need to get it from the coreutils package.
 
 @section Where can I find libav* headers for Pascal/Delphi?
 
@@ -449,6 +377,4 @@
 For example, if you have mixed 25 and 30 fps content, then r_frame_rate
 will be 150.
 
-=======
->>>>>>> 2e87b4c5
 @bye