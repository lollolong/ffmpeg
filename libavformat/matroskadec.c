--- conflicted
+++ resolved
@@ -1473,13 +1473,8 @@
         } else if (!strcmp(track->codec_id, "V_QUICKTIME")
                    && (track->codec_priv.size >= 86)
                    && (track->codec_priv.data != NULL)) {
-<<<<<<< HEAD
             fourcc = AV_RL32(track->codec_priv.data);
-            codec_id = ff_codec_get_id(codec_movvideo_tags, fourcc);
-=======
-            track->video.fourcc = AV_RL32(track->codec_priv.data);
-            codec_id=ff_codec_get_id(ff_codec_movvideo_tags, track->video.fourcc);
->>>>>>> 210f7284
+            codec_id = ff_codec_get_id(ff_codec_movvideo_tags, fourcc);
         } else if (codec_id == CODEC_ID_PCM_S16BE) {
             switch (track->audio.bitdepth) {
             case  8:  codec_id = CODEC_ID_PCM_U8;     break;
