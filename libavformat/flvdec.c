/*
 * FLV demuxer
 * Copyright (c) 2003 The FFmpeg Project
 *
 * This demuxer will generate a 1 byte extradata for VP6F content.
 * It is composed of:
 *  - upper 4bits: difference between encoded width and visible width
 *  - lower 4bits: difference between encoded height and visible height
 *
 * This file is part of FFmpeg.
 *
 * FFmpeg is free software; you can redistribute it and/or
 * modify it under the terms of the GNU Lesser General Public
 * License as published by the Free Software Foundation; either
 * version 2.1 of the License, or (at your option) any later version.
 *
 * FFmpeg is distributed in the hope that it will be useful,
 * but WITHOUT ANY WARRANTY; without even the implied warranty of
 * MERCHANTABILITY or FITNESS FOR A PARTICULAR PURPOSE.  See the GNU
 * Lesser General Public License for more details.
 *
 * You should have received a copy of the GNU Lesser General Public
 * License along with FFmpeg; if not, write to the Free Software
 * Foundation, Inc., 51 Franklin Street, Fifth Floor, Boston, MA 02110-1301 USA
 */

#include "libavutil/avstring.h"
#include "libavutil/dict.h"
#include "libavutil/opt.h"
#include "libavutil/intfloat.h"
#include "libavutil/mathematics.h"
#include "libavcodec/bytestream.h"
#include "libavcodec/mpeg4audio.h"
#include "avformat.h"
#include "internal.h"
#include "avio_internal.h"
#include "flv.h"

#define VALIDATE_INDEX_TS_THRESH 2500

typedef struct {
    const AVClass *class; ///< Class for private options.
    int trust_metadata; ///< configure streams according onMetaData
    int wrong_dts; ///< wrong dts due to negative cts
    uint8_t *new_extradata[FLV_STREAM_TYPE_NB];
    int      new_extradata_size[FLV_STREAM_TYPE_NB];
    int      last_sample_rate;
    int      last_channels;
    struct {
        int64_t dts;
        int64_t pos;
    } validate_index[2];
    int validate_next;
    int validate_count;
    int searched_for_end;
} FLVContext;

static int flv_probe(AVProbeData *p)
{
    const uint8_t *d;

    d = p->buf;
    if (d[0] == 'F' && d[1] == 'L' && d[2] == 'V' && d[3] < 5 && d[5]==0 && AV_RB32(d+5)>8) {
        return AVPROBE_SCORE_MAX;
    }
    return 0;
}

static AVStream *create_stream(AVFormatContext *s, int codec_type)
{
    AVStream *st = avformat_new_stream(s, NULL);
    if (!st)
        return NULL;
    st->codec->codec_type = codec_type;
    if(s->nb_streams>=3 ||(   s->nb_streams==2
                           && s->streams[0]->codec->codec_type != AVMEDIA_TYPE_DATA
                           && s->streams[1]->codec->codec_type != AVMEDIA_TYPE_DATA))
        s->ctx_flags &= ~AVFMTCTX_NOHEADER;

    avpriv_set_pts_info(st, 32, 1, 1000); /* 32 bit pts in ms */
    return st;
}
static int flv_same_audio_codec(AVCodecContext *acodec, int flags)
{
    int bits_per_coded_sample = (flags & FLV_AUDIO_SAMPLESIZE_MASK) ? 16 : 8;
    int flv_codecid = flags & FLV_AUDIO_CODECID_MASK;
    int codec_id;

    if (!acodec->codec_id && !acodec->codec_tag)
        return 1;

    if (acodec->bits_per_coded_sample != bits_per_coded_sample)
        return 0;

    switch(flv_codecid) {
        //no distinction between S16 and S8 PCM codec flags
    case FLV_CODECID_PCM:
        codec_id = bits_per_coded_sample == 8 ? AV_CODEC_ID_PCM_U8 :
#if HAVE_BIGENDIAN
                            AV_CODEC_ID_PCM_S16BE;
#else
                            AV_CODEC_ID_PCM_S16LE;
#endif
        return codec_id == acodec->codec_id;
    case FLV_CODECID_PCM_LE:
        codec_id = bits_per_coded_sample == 8 ? AV_CODEC_ID_PCM_U8 : AV_CODEC_ID_PCM_S16LE;
        return codec_id == acodec->codec_id;
    case FLV_CODECID_AAC:
        return acodec->codec_id == AV_CODEC_ID_AAC;
    case FLV_CODECID_ADPCM:
        return acodec->codec_id == AV_CODEC_ID_ADPCM_SWF;
    case FLV_CODECID_SPEEX:
        return acodec->codec_id == AV_CODEC_ID_SPEEX;
    case FLV_CODECID_MP3:
        return acodec->codec_id == AV_CODEC_ID_MP3;
    case FLV_CODECID_NELLYMOSER_8KHZ_MONO:
    case FLV_CODECID_NELLYMOSER_16KHZ_MONO:
    case FLV_CODECID_NELLYMOSER:
        return acodec->codec_id == AV_CODEC_ID_NELLYMOSER;
    case FLV_CODECID_PCM_MULAW:
        return acodec->sample_rate == 8000 &&
               acodec->codec_id == AV_CODEC_ID_PCM_MULAW;
    case FLV_CODECID_PCM_ALAW:
        return acodec->sample_rate = 8000 &&
               acodec->codec_id == AV_CODEC_ID_PCM_ALAW;
    default:
        return acodec->codec_tag == (flv_codecid >> FLV_AUDIO_CODECID_OFFSET);
    }

    return 0;
}

static void flv_set_audio_codec(AVFormatContext *s, AVStream *astream, AVCodecContext *acodec, int flv_codecid) {
    switch(flv_codecid) {
        //no distinction between S16 and S8 PCM codec flags
        case FLV_CODECID_PCM:
            acodec->codec_id = acodec->bits_per_coded_sample == 8 ? AV_CODEC_ID_PCM_U8 :
#if HAVE_BIGENDIAN
                                AV_CODEC_ID_PCM_S16BE;
#else
                                AV_CODEC_ID_PCM_S16LE;
#endif
            break;
        case FLV_CODECID_PCM_LE:
            acodec->codec_id = acodec->bits_per_coded_sample == 8 ? AV_CODEC_ID_PCM_U8 : AV_CODEC_ID_PCM_S16LE; break;
        case FLV_CODECID_AAC  : acodec->codec_id = AV_CODEC_ID_AAC;                                    break;
        case FLV_CODECID_ADPCM: acodec->codec_id = AV_CODEC_ID_ADPCM_SWF;                              break;
        case FLV_CODECID_SPEEX:
            acodec->codec_id = AV_CODEC_ID_SPEEX;
            acodec->sample_rate = 16000;
            break;
        case FLV_CODECID_MP3  : acodec->codec_id = AV_CODEC_ID_MP3      ; astream->need_parsing = AVSTREAM_PARSE_FULL; break;
        case FLV_CODECID_NELLYMOSER_8KHZ_MONO:
            acodec->sample_rate = 8000; //in case metadata does not otherwise declare samplerate
            acodec->codec_id = AV_CODEC_ID_NELLYMOSER;
            break;
        case FLV_CODECID_NELLYMOSER_16KHZ_MONO:
            acodec->sample_rate = 16000;
            acodec->codec_id = AV_CODEC_ID_NELLYMOSER;
            break;
        case FLV_CODECID_NELLYMOSER:
            acodec->codec_id = AV_CODEC_ID_NELLYMOSER;
            break;
        case FLV_CODECID_PCM_MULAW:
            acodec->sample_rate = 8000;
            acodec->codec_id = AV_CODEC_ID_PCM_MULAW;
            break;
        case FLV_CODECID_PCM_ALAW:
            acodec->sample_rate = 8000;
            acodec->codec_id = AV_CODEC_ID_PCM_ALAW;
            break;
        default:
            av_log(s, AV_LOG_INFO, "Unsupported audio codec (%x)\n", flv_codecid >> FLV_AUDIO_CODECID_OFFSET);
            acodec->codec_tag = flv_codecid >> FLV_AUDIO_CODECID_OFFSET;
    }
}

static int flv_same_video_codec(AVCodecContext *vcodec, int flags)
{
    int flv_codecid = flags & FLV_VIDEO_CODECID_MASK;

    if (!vcodec->codec_id && !vcodec->codec_tag)
        return 1;

    switch (flv_codecid) {
        case FLV_CODECID_H263:
            return vcodec->codec_id == AV_CODEC_ID_FLV1;
        case FLV_CODECID_SCREEN:
            return vcodec->codec_id == AV_CODEC_ID_FLASHSV;
        case FLV_CODECID_SCREEN2:
            return vcodec->codec_id == AV_CODEC_ID_FLASHSV2;
        case FLV_CODECID_VP6:
            return vcodec->codec_id == AV_CODEC_ID_VP6F;
        case FLV_CODECID_VP6A:
            return vcodec->codec_id == AV_CODEC_ID_VP6A;
        case FLV_CODECID_H264:
            return vcodec->codec_id == AV_CODEC_ID_H264;
        default:
            return vcodec->codec_tag == flv_codecid;
    }

    return 0;
}

static int flv_set_video_codec(AVFormatContext *s, AVStream *vstream, int flv_codecid) {
    AVCodecContext *vcodec = vstream->codec;
    switch(flv_codecid) {
<<<<<<< HEAD
        case FLV_CODECID_H263  : vcodec->codec_id = CODEC_ID_FLV1   ; break;
        case FLV_CODECID_REALH263: vcodec->codec_id = CODEC_ID_H263 ; break; // Really mean it this time
        case FLV_CODECID_SCREEN: vcodec->codec_id = CODEC_ID_FLASHSV; break;
        case FLV_CODECID_SCREEN2: vcodec->codec_id = CODEC_ID_FLASHSV2; break;
        case FLV_CODECID_VP6   : vcodec->codec_id = CODEC_ID_VP6F   ;
=======
        case FLV_CODECID_H263  : vcodec->codec_id = AV_CODEC_ID_FLV1   ; break;
        case FLV_CODECID_SCREEN: vcodec->codec_id = AV_CODEC_ID_FLASHSV; break;
        case FLV_CODECID_SCREEN2: vcodec->codec_id = AV_CODEC_ID_FLASHSV2; break;
        case FLV_CODECID_VP6   : vcodec->codec_id = AV_CODEC_ID_VP6F   ;
>>>>>>> 36ef5369
        case FLV_CODECID_VP6A  :
            if(flv_codecid == FLV_CODECID_VP6A)
                vcodec->codec_id = AV_CODEC_ID_VP6A;
            if(vcodec->extradata_size != 1) {
                vcodec->extradata_size = 1;
                vcodec->extradata = av_malloc(1 + FF_INPUT_BUFFER_PADDING_SIZE);
            }
            vcodec->extradata[0] = avio_r8(s->pb);
            return 1; // 1 byte body size adjustment for flv_read_packet()
        case FLV_CODECID_H264:
            vcodec->codec_id = AV_CODEC_ID_H264;
            return 3; // not 4, reading packet type will consume one byte
        case FLV_CODECID_MPEG4:
            vcodec->codec_id = CODEC_ID_MPEG4;
            return 3;
        default:
            av_log(s, AV_LOG_INFO, "Unsupported video codec (%x)\n", flv_codecid);
            vcodec->codec_tag = flv_codecid;
    }

    return 0;
}

static int amf_get_string(AVIOContext *ioc, char *buffer, int buffsize) {
    int length = avio_rb16(ioc);
    if(length >= buffsize) {
        avio_skip(ioc, length);
        return -1;
    }

    avio_read(ioc, buffer, length);

    buffer[length] = '\0';

    return length;
}

static int parse_keyframes_index(AVFormatContext *s, AVIOContext *ioc, AVStream *vstream, int64_t max_pos) {
    FLVContext *flv = s->priv_data;
    unsigned int timeslen = 0, fileposlen = 0, i;
    char str_val[256];
    int64_t *times = NULL;
    int64_t *filepositions = NULL;
    int ret = AVERROR(ENOSYS);
    int64_t initial_pos = avio_tell(ioc);

    if(vstream->nb_index_entries>0){
        av_log(s, AV_LOG_WARNING, "Skiping duplicate index\n");
        return 0;
    }

    if (s->flags & AVFMT_FLAG_IGNIDX)
        return 0;

    while (avio_tell(ioc) < max_pos - 2 && amf_get_string(ioc, str_val, sizeof(str_val)) > 0) {
        int64_t** current_array;
        unsigned int arraylen;

        // Expect array object in context
        if (avio_r8(ioc) != AMF_DATA_TYPE_ARRAY)
            break;

        arraylen = avio_rb32(ioc);
        if(arraylen>>28)
            break;

        if       (!strcmp(KEYFRAMES_TIMESTAMP_TAG , str_val) && !times){
            current_array= &times;
            timeslen= arraylen;
        }else if (!strcmp(KEYFRAMES_BYTEOFFSET_TAG, str_val) && !filepositions){
            current_array= &filepositions;
            fileposlen= arraylen;
        }else // unexpected metatag inside keyframes, will not use such metadata for indexing
            break;

        if (!(*current_array = av_mallocz(sizeof(**current_array) * arraylen))) {
            ret = AVERROR(ENOMEM);
            goto finish;
        }

        for (i = 0; i < arraylen && avio_tell(ioc) < max_pos - 1; i++) {
            if (avio_r8(ioc) != AMF_DATA_TYPE_NUMBER)
                goto invalid;
            current_array[0][i] = av_int2double(avio_rb64(ioc));
        }
        if (times && filepositions) {
            // All done, exiting at a position allowing amf_parse_object
            // to finish parsing the object
            ret = 0;
            break;
        }
    }

    if (timeslen == fileposlen && fileposlen>1 && max_pos <= filepositions[0]) {
        for (i = 0; i < fileposlen; i++) {
            av_add_index_entry(vstream, filepositions[i], times[i]*1000,
                               0, 0, AVINDEX_KEYFRAME);
            if (i < 2) {
                flv->validate_index[i].pos = filepositions[i];
                flv->validate_index[i].dts = times[i] * 1000;
                flv->validate_count = i + 1;
            }
        }
    } else {
invalid:
        av_log(s, AV_LOG_WARNING, "Invalid keyframes object, skipping.\n");
    }

finish:
    av_freep(&times);
    av_freep(&filepositions);
    avio_seek(ioc, initial_pos, SEEK_SET);
    return ret;
}

static int amf_parse_object(AVFormatContext *s, AVStream *astream, AVStream *vstream, const char *key, int64_t max_pos, int depth) {
    AVCodecContext *acodec, *vcodec;
    FLVContext *flv = s->priv_data;
    AVIOContext *ioc;
    AMFDataType amf_type;
    char str_val[256];
    double num_val;

    num_val = 0;
    ioc = s->pb;

    amf_type = avio_r8(ioc);

    switch(amf_type) {
        case AMF_DATA_TYPE_NUMBER:
            num_val = av_int2double(avio_rb64(ioc)); break;
        case AMF_DATA_TYPE_BOOL:
            num_val = avio_r8(ioc); break;
        case AMF_DATA_TYPE_STRING:
            if(amf_get_string(ioc, str_val, sizeof(str_val)) < 0)
                return -1;
            break;
        case AMF_DATA_TYPE_OBJECT:
            if ((vstream || astream) && ioc->seekable && key && !strcmp(KEYFRAMES_TAG, key) && depth == 1)
                if (parse_keyframes_index(s, ioc, vstream ? vstream : astream,
                                          max_pos) < 0)
                    av_log(s, AV_LOG_ERROR, "Keyframe index parsing failed\n");

            while (avio_tell(ioc) < max_pos - 2 && amf_get_string(ioc, str_val, sizeof(str_val)) > 0) {
                if (amf_parse_object(s, astream, vstream, str_val, max_pos, depth + 1) < 0)
                    return -1; //if we couldn't skip, bomb out.
            }
            if(avio_r8(ioc) != AMF_END_OF_OBJECT)
                return -1;
            break;
        case AMF_DATA_TYPE_NULL:
        case AMF_DATA_TYPE_UNDEFINED:
        case AMF_DATA_TYPE_UNSUPPORTED:
            break; //these take up no additional space
        case AMF_DATA_TYPE_MIXEDARRAY:
            avio_skip(ioc, 4); //skip 32-bit max array index
            while(avio_tell(ioc) < max_pos - 2 && amf_get_string(ioc, str_val, sizeof(str_val)) > 0) {
                //this is the only case in which we would want a nested parse to not skip over the object
                if(amf_parse_object(s, astream, vstream, str_val, max_pos, depth + 1) < 0)
                    return -1;
            }
            if(avio_r8(ioc) != AMF_END_OF_OBJECT)
                return -1;
            break;
        case AMF_DATA_TYPE_ARRAY: {
            unsigned int arraylen, i;

            arraylen = avio_rb32(ioc);
            for(i = 0; i < arraylen && avio_tell(ioc) < max_pos - 1; i++) {
                if(amf_parse_object(s, NULL, NULL, NULL, max_pos, depth + 1) < 0)
                    return -1; //if we couldn't skip, bomb out.
            }
        }
            break;
        case AMF_DATA_TYPE_DATE:
            avio_skip(ioc, 8 + 2); //timestamp (double) and UTC offset (int16)
            break;
        default: //unsupported type, we couldn't skip
            return -1;
    }

    if(depth == 1 && key) { //only look for metadata values when we are not nested and key != NULL
        acodec = astream ? astream->codec : NULL;
        vcodec = vstream ? vstream->codec : NULL;

        if (amf_type == AMF_DATA_TYPE_NUMBER) {
            if (!strcmp(key, "duration"))
                s->duration = num_val * AV_TIME_BASE;
            else if (!strcmp(key, "videodatarate") && vcodec && 0 <= (int)(num_val * 1024.0))
                vcodec->bit_rate = num_val * 1024.0;
            else if (!strcmp(key, "audiodatarate") && acodec && 0 <= (int)(num_val * 1024.0))
                acodec->bit_rate = num_val * 1024.0;
            else if (!strcmp(key, "datastream")) {
                AVStream *st = create_stream(s, AVMEDIA_TYPE_DATA);
                if (!st)
                    return AVERROR(ENOMEM);
                st->codec->codec_id = AV_CODEC_ID_TEXT;
            } else if (flv->trust_metadata) {
                if (!strcmp(key, "videocodecid") && vcodec) {
                    flv_set_video_codec(s, vstream, num_val);
                } else
                if (!strcmp(key, "audiocodecid") && acodec) {
                    flv_set_audio_codec(s, astream, acodec, num_val);
                } else
                if (!strcmp(key, "audiosamplerate") && acodec) {
                    acodec->sample_rate = num_val;
                } else
                if (!strcmp(key, "width") && vcodec) {
                    vcodec->width = num_val;
                } else
                if (!strcmp(key, "height") && vcodec) {
                    vcodec->height = num_val;
                }
            }
        }

        if (amf_type == AMF_DATA_TYPE_OBJECT && s->nb_streams == 1 &&
           ((!acodec && !strcmp(key, "audiocodecid")) ||
            (!vcodec && !strcmp(key, "videocodecid"))))
                s->ctx_flags &= ~AVFMTCTX_NOHEADER; //If there is either audio/video missing, codecid will be an empty object

        if (!strcmp(key, "duration")        ||
            !strcmp(key, "filesize")        ||
            !strcmp(key, "width")           ||
            !strcmp(key, "height")          ||
            !strcmp(key, "videodatarate")   ||
            !strcmp(key, "framerate")       ||
            !strcmp(key, "videocodecid")    ||
            !strcmp(key, "audiodatarate")   ||
            !strcmp(key, "audiosamplerate") ||
            !strcmp(key, "audiosamplesize") ||
            !strcmp(key, "stereo")          ||
            !strcmp(key, "audiocodecid"))
            return 0;

        if(amf_type == AMF_DATA_TYPE_BOOL) {
            av_strlcpy(str_val, num_val > 0 ? "true" : "false", sizeof(str_val));
            av_dict_set(&s->metadata, key, str_val, 0);
        } else if(amf_type == AMF_DATA_TYPE_NUMBER) {
            snprintf(str_val, sizeof(str_val), "%.f", num_val);
            av_dict_set(&s->metadata, key, str_val, 0);
        } else if (amf_type == AMF_DATA_TYPE_STRING)
            av_dict_set(&s->metadata, key, str_val, 0);
    }

    return 0;
}

static int flv_read_metabody(AVFormatContext *s, int64_t next_pos) {
    AMFDataType type;
    AVStream *stream, *astream, *vstream, *dstream;
    AVIOContext *ioc;
    int i;
    char buffer[11]; //only needs to hold the string "onMetaData". Anything longer is something we don't want.

    vstream = astream = dstream = NULL;
    ioc = s->pb;

    //first object needs to be "onMetaData" string
    type = avio_r8(ioc);
    if (type != AMF_DATA_TYPE_STRING ||
        amf_get_string(ioc, buffer, sizeof(buffer)) < 0)
        return -1;

    if (!strcmp(buffer, "onTextData"))
        return 1;

    if (strcmp(buffer, "onMetaData"))
        return -1;

    //find the streams now so that amf_parse_object doesn't need to do the lookup every time it is called.
    for(i = 0; i < s->nb_streams; i++) {
        stream = s->streams[i];
        if(stream->codec->codec_type == AVMEDIA_TYPE_VIDEO) vstream = stream;
        else if(stream->codec->codec_type == AVMEDIA_TYPE_AUDIO) astream = stream;
        else if(stream->codec->codec_type == AVMEDIA_TYPE_DATA) dstream = stream;
    }

    //parse the second object (we want a mixed array)
    if(amf_parse_object(s, astream, vstream, buffer, next_pos, 0) < 0)
        return -1;

    return 0;
}

static int flv_read_header(AVFormatContext *s)
{
    int offset, flags;

    avio_skip(s->pb, 4);
    flags = avio_r8(s->pb);
    /* old flvtool cleared this field */
    /* FIXME: better fix needed */
    if (!flags) {
        flags = FLV_HEADER_FLAG_HASVIDEO | FLV_HEADER_FLAG_HASAUDIO;
        av_log(s, AV_LOG_WARNING, "Broken FLV file, which says no streams present, this might fail\n");
    }
        s->ctx_flags |= AVFMTCTX_NOHEADER;

    if(flags & FLV_HEADER_FLAG_HASVIDEO){
        if(!create_stream(s, AVMEDIA_TYPE_VIDEO))
            return AVERROR(ENOMEM);
    }
    if(flags & FLV_HEADER_FLAG_HASAUDIO){
        if(!create_stream(s, AVMEDIA_TYPE_AUDIO))
            return AVERROR(ENOMEM);
    }
    // Flag doesn't indicate whether or not there is script-data present. Must
    // create that stream if it's encountered.

    offset = avio_rb32(s->pb);
    avio_seek(s->pb, offset, SEEK_SET);
    avio_skip(s->pb, 4);

    s->start_time = 0;

    return 0;
}

static int flv_read_close(AVFormatContext *s)
{
    int i;
    FLVContext *flv = s->priv_data;
    for(i=0; i<FLV_STREAM_TYPE_NB; i++)
        av_freep(&flv->new_extradata[i]);
    return 0;
}

static int flv_get_extradata(AVFormatContext *s, AVStream *st, int size)
{
    av_free(st->codec->extradata);
    st->codec->extradata = av_mallocz(size + FF_INPUT_BUFFER_PADDING_SIZE);
    if (!st->codec->extradata)
        return AVERROR(ENOMEM);
    st->codec->extradata_size = size;
    avio_read(s->pb, st->codec->extradata, st->codec->extradata_size);
    return 0;
}

static int flv_queue_extradata(FLVContext *flv, AVIOContext *pb, int stream,
                               int size)
{
    av_free(flv->new_extradata[stream]);
    flv->new_extradata[stream] = av_mallocz(size + FF_INPUT_BUFFER_PADDING_SIZE);
    if (!flv->new_extradata[stream])
        return AVERROR(ENOMEM);
    flv->new_extradata_size[stream] = size;
    avio_read(pb, flv->new_extradata[stream], size);
    return 0;
}

static void clear_index_entries(AVFormatContext *s, int64_t pos)
{
    int i, j, out;
    av_log(s, AV_LOG_WARNING, "Found invalid index entries, clearing the index.\n");
    for (i = 0; i < s->nb_streams; i++) {
        AVStream *st = s->streams[i];
        /* Remove all index entries that point to >= pos */
        out = 0;
        for (j = 0; j < st->nb_index_entries; j++) {
            if (st->index_entries[j].pos < pos)
                st->index_entries[out++] = st->index_entries[j];
        }
        st->nb_index_entries = out;
    }
}


static int flv_data_packet(AVFormatContext *s, AVPacket *pkt,
                           int64_t dts, int64_t next)
{
    int ret = AVERROR_INVALIDDATA, i;
    AVIOContext *pb = s->pb;
    AVStream *st = NULL;
    AMFDataType type;
    char buf[20];
    int length;

    type = avio_r8(pb);
    if (type == AMF_DATA_TYPE_MIXEDARRAY)
        avio_seek(pb, 4, SEEK_CUR);
    else if (type != AMF_DATA_TYPE_OBJECT)
        goto out;

    amf_get_string(pb, buf, sizeof(buf));
    if (strcmp(buf, "type") || avio_r8(pb) != AMF_DATA_TYPE_STRING)
        goto out;

    amf_get_string(pb, buf, sizeof(buf));
    //FIXME parse it as codec_id
    amf_get_string(pb, buf, sizeof(buf));
    if (strcmp(buf, "text") || avio_r8(pb) != AMF_DATA_TYPE_STRING)
        goto out;

    length = avio_rb16(pb);
    ret = av_get_packet(s->pb, pkt, length);
    if (ret < 0) {
        ret = AVERROR(EIO);
        goto out;
    }

    for (i = 0; i < s->nb_streams; i++) {
        st = s->streams[i];
        if (st->codec->codec_type == AVMEDIA_TYPE_DATA)
            break;
    }

    if (i == s->nb_streams) {
        st = create_stream(s, AVMEDIA_TYPE_DATA);
        if (!st)
            goto out;
        st->codec->codec_id = AV_CODEC_ID_TEXT;
    }

    pkt->dts  = dts;
    pkt->pts  = dts;
    pkt->size = ret;

    pkt->stream_index = st->index;
    pkt->flags |= AV_PKT_FLAG_KEY;

    avio_seek(s->pb, next + 4, SEEK_SET);
out:
    return ret;
}

static int flv_read_packet(AVFormatContext *s, AVPacket *pkt)
{
    FLVContext *flv = s->priv_data;
    int ret, i, type, size, flags;
    int stream_type=-1;
    int64_t next, pos;
    int64_t dts, pts = AV_NOPTS_VALUE;
    int av_uninit(channels);
    int av_uninit(sample_rate);
    AVStream *st = NULL;

 for(;;avio_skip(s->pb, 4)){ /* pkt size is repeated at end. skip it */
    pos = avio_tell(s->pb);
    type = avio_r8(s->pb);
    size = avio_rb24(s->pb);
    dts = avio_rb24(s->pb);
    dts |= avio_r8(s->pb) << 24;
    av_dlog(s, "type:%d, size:%d, dts:%"PRId64"\n", type, size, dts);
    if (url_feof(s->pb))
        return AVERROR_EOF;
    avio_skip(s->pb, 3); /* stream id, always 0 */
    flags = 0;

    if (flv->validate_next < flv->validate_count) {
        int64_t validate_pos = flv->validate_index[flv->validate_next].pos;
        if (pos == validate_pos) {
            if (FFABS(dts - flv->validate_index[flv->validate_next].dts) <=
                VALIDATE_INDEX_TS_THRESH) {
                flv->validate_next++;
            } else {
                clear_index_entries(s, validate_pos);
                flv->validate_count = 0;
            }
        } else if (pos > validate_pos) {
            clear_index_entries(s, validate_pos);
            flv->validate_count = 0;
        }
    }

    if(size == 0)
        continue;

    next= size + avio_tell(s->pb);

    if (type == FLV_TAG_TYPE_AUDIO) {
        stream_type=FLV_STREAM_TYPE_AUDIO;
        flags = avio_r8(s->pb);
        size--;
    } else if (type == FLV_TAG_TYPE_VIDEO) {
        stream_type=FLV_STREAM_TYPE_VIDEO;
        flags = avio_r8(s->pb);
        size--;
        if ((flags & FLV_VIDEO_FRAMETYPE_MASK) == FLV_FRAME_VIDEO_INFO_CMD)
            goto skip;
    } else if (type == FLV_TAG_TYPE_META) {
        if (size > 13+1+4 && dts == 0) { // Header-type metadata stuff
            flv_read_metabody(s, next);
            goto skip;
        } else if (dts != 0) { // Script-data "special" metadata frames - don't skip
            stream_type=FLV_STREAM_TYPE_DATA;
        } else {
            goto skip;
        }
    } else {
        av_log(s, AV_LOG_DEBUG, "skipping flv packet: type %d, size %d, flags %d\n", type, size, flags);
    skip:
        avio_seek(s->pb, next, SEEK_SET);
        continue;
    }

    /* skip empty data packets */
    if (!size)
        continue;

    /* now find stream */
    for(i=0;i<s->nb_streams;i++) {
        st = s->streams[i];
        if (stream_type == FLV_STREAM_TYPE_AUDIO && st->codec->codec_type == AVMEDIA_TYPE_AUDIO) {
            if (flv_same_audio_codec(st->codec, flags)) {
                break;
            }
        } else
        if (stream_type == FLV_STREAM_TYPE_VIDEO && st->codec->codec_type == AVMEDIA_TYPE_VIDEO) {
            if (flv_same_video_codec(st->codec, flags)) {
                break;
            }
        } else if (st->id == stream_type) {
            break;
        }
    }
    if(i == s->nb_streams){
        av_log(s, AV_LOG_WARNING, "Stream discovered after head already parsed\n");
        st = create_stream(s,
             (int[]){AVMEDIA_TYPE_VIDEO, AVMEDIA_TYPE_AUDIO, AVMEDIA_TYPE_DATA}[stream_type]);
    }
    av_dlog(s, "%d %X %d \n", stream_type, flags, st->discard);
    if(  (st->discard >= AVDISCARD_NONKEY && !((flags & FLV_VIDEO_FRAMETYPE_MASK) == FLV_FRAME_KEY || (stream_type == FLV_STREAM_TYPE_AUDIO)))
       ||(st->discard >= AVDISCARD_BIDIR  &&  ((flags & FLV_VIDEO_FRAMETYPE_MASK) == FLV_FRAME_DISP_INTER && (stream_type == FLV_STREAM_TYPE_VIDEO)))
       || st->discard >= AVDISCARD_ALL
       ){
        avio_seek(s->pb, next, SEEK_SET);
        continue;
    }
    if ((flags & FLV_VIDEO_FRAMETYPE_MASK) == FLV_FRAME_KEY)
        av_add_index_entry(st, pos, dts, size, 0, AVINDEX_KEYFRAME);
    break;
 }

    // if not streamed and no duration from metadata then seek to end to find the duration from the timestamps
    if(s->pb->seekable && (!s->duration || s->duration==AV_NOPTS_VALUE) && !flv->searched_for_end){
        int size;
        const int64_t pos= avio_tell(s->pb);
        int64_t fsize= avio_size(s->pb);
retry_duration:
        avio_seek(s->pb, fsize-4, SEEK_SET);
        size= avio_rb32(s->pb);
        avio_seek(s->pb, fsize-3-size, SEEK_SET);
        if(size == avio_rb24(s->pb) + 11){
            uint32_t ts = avio_rb24(s->pb);
            ts |= avio_r8(s->pb) << 24;
            if(ts)
                s->duration = ts * (int64_t)AV_TIME_BASE / 1000;
            else if (fsize >= 8 && fsize - 8 >= size){
                fsize -= size+4;
                goto retry_duration;
            }
        }

        avio_seek(s->pb, pos, SEEK_SET);
        flv->searched_for_end = 1;
    }

    if(stream_type == FLV_STREAM_TYPE_AUDIO){
        int bits_per_coded_sample;
        channels    = (flags & FLV_AUDIO_CHANNEL_MASK) == FLV_STEREO ? 2 : 1;
        sample_rate = (44100 << ((flags & FLV_AUDIO_SAMPLERATE_MASK) >> FLV_AUDIO_SAMPLERATE_OFFSET) >> 3);
        bits_per_coded_sample = (flags & FLV_AUDIO_SAMPLESIZE_MASK) ? 16 : 8;
        if(!st->codec->channels || !st->codec->sample_rate || !st->codec->bits_per_coded_sample) {
            st->codec->channels              = channels;
            st->codec->sample_rate           = sample_rate;
            st->codec->bits_per_coded_sample = bits_per_coded_sample;
        }
        if(!st->codec->codec_id){
            flv_set_audio_codec(s, st, st->codec, flags & FLV_AUDIO_CODECID_MASK);
            flv->last_sample_rate = sample_rate = st->codec->sample_rate;
            flv->last_channels    = channels    = st->codec->channels;
        } else {
            AVCodecContext ctx;
            ctx.sample_rate = sample_rate;
            flv_set_audio_codec(s, st, &ctx, flags & FLV_AUDIO_CODECID_MASK);
            sample_rate = ctx.sample_rate;
        }
    } else if(stream_type == FLV_STREAM_TYPE_VIDEO) {
        size -= flv_set_video_codec(s, st, flags & FLV_VIDEO_CODECID_MASK);
    }

<<<<<<< HEAD
    if (st->codec->codec_id == CODEC_ID_AAC ||
        st->codec->codec_id == CODEC_ID_H264 ||
        st->codec->codec_id == CODEC_ID_MPEG4) {
        int type = avio_r8(s->pb);
        size--;
        if (st->codec->codec_id == CODEC_ID_H264 || st->codec->codec_id == CODEC_ID_MPEG4) {
=======
    if (st->codec->codec_id == AV_CODEC_ID_AAC ||
        st->codec->codec_id == AV_CODEC_ID_H264) {
        int type = avio_r8(s->pb);
        size--;
        if (st->codec->codec_id == AV_CODEC_ID_H264) {
>>>>>>> 36ef5369
            int32_t cts = (avio_rb24(s->pb)+0xff800000)^0xff800000; // sign extension
            pts = dts + cts;
            if (cts < 0) { // dts are wrong
                flv->wrong_dts = 1;
                av_log(s, AV_LOG_WARNING, "negative cts, previous timestamps might be wrong\n");
            }
            if (flv->wrong_dts)
                dts = AV_NOPTS_VALUE;
        }
        if (type == 0 && (!st->codec->extradata || st->codec->codec_id == CODEC_ID_AAC)) {
            if (st->codec->extradata) {
                if ((ret = flv_queue_extradata(flv, s->pb, stream_type, size)) < 0)
                    return ret;
                ret = AVERROR(EAGAIN);
                goto leave;
            }
            if ((ret = flv_get_extradata(s, st, size)) < 0)
                return ret;
            if (st->codec->codec_id == AV_CODEC_ID_AAC) {
                MPEG4AudioConfig cfg;
                if (avpriv_mpeg4audio_get_config(&cfg, st->codec->extradata,
                                             st->codec->extradata_size * 8, 1) >= 0) {
                st->codec->channels = cfg.channels;
                if (cfg.ext_sample_rate)
                    st->codec->sample_rate = cfg.ext_sample_rate;
                else
                    st->codec->sample_rate = cfg.sample_rate;
                av_dlog(s, "mp4a config channels %d sample rate %d\n",
                        st->codec->channels, st->codec->sample_rate);
                }
            }

            ret = AVERROR(EAGAIN);
            goto leave;
        }
    }

    /* skip empty data packets */
    if (!size) {
        ret = AVERROR(EAGAIN);
        goto leave;
    }

    ret= av_get_packet(s->pb, pkt, size);
    if (ret < 0)
        return ret;
    pkt->dts = dts;
    pkt->pts = pts == AV_NOPTS_VALUE ? dts : pts;
    pkt->stream_index = st->index;
    if (flv->new_extradata[stream_type]) {
        uint8_t *side = av_packet_new_side_data(pkt, AV_PKT_DATA_NEW_EXTRADATA,
                                                flv->new_extradata_size[stream_type]);
        if (side) {
            memcpy(side, flv->new_extradata[stream_type],
                   flv->new_extradata_size[stream_type]);
            av_freep(&flv->new_extradata[stream_type]);
            flv->new_extradata_size[stream_type] = 0;
        }
    }
    if (stream_type == FLV_STREAM_TYPE_AUDIO && (sample_rate != flv->last_sample_rate ||
                     channels != flv->last_channels)) {
        flv->last_sample_rate = sample_rate;
        flv->last_channels    = channels;
        ff_add_param_change(pkt, channels, 0, sample_rate, 0, 0);
    }

    if (    stream_type == FLV_STREAM_TYPE_AUDIO ||
            ((flags & FLV_VIDEO_FRAMETYPE_MASK) == FLV_FRAME_KEY) ||
            stream_type == FLV_STREAM_TYPE_DATA)
        pkt->flags |= AV_PKT_FLAG_KEY;

leave:
    avio_skip(s->pb, 4);
    return ret;
}

static int flv_read_seek(AVFormatContext *s, int stream_index,
    int64_t ts, int flags)
{
    FLVContext *flv = s->priv_data;
    flv->validate_count = 0;
    return avio_seek_time(s->pb, stream_index, ts, flags);
}

#define OFFSET(x) offsetof(FLVContext, x)
#define VD AV_OPT_FLAG_VIDEO_PARAM | AV_OPT_FLAG_DECODING_PARAM
static const AVOption options[] = {
    { "flv_metadata", "Allocate streams according the onMetaData array",      OFFSET(trust_metadata), AV_OPT_TYPE_INT,    { 0 }, 0, 1, VD},
    { NULL }
};

static const AVClass class = {
    .class_name = "flvdec",
    .item_name  = av_default_item_name,
    .option     = options,
    .version    = LIBAVUTIL_VERSION_INT,
};

AVInputFormat ff_flv_demuxer = {
    .name           = "flv",
    .long_name      = NULL_IF_CONFIG_SMALL("FLV (Flash Video)"),
    .priv_data_size = sizeof(FLVContext),
    .read_probe     = flv_probe,
    .read_header    = flv_read_header,
    .read_packet    = flv_read_packet,
    .read_seek      = flv_read_seek,
    .read_close     = flv_read_close,
    .extensions     = "flv",
    .priv_class     = &class,
};<|MERGE_RESOLUTION|>--- conflicted
+++ resolved
@@ -205,18 +205,11 @@
 static int flv_set_video_codec(AVFormatContext *s, AVStream *vstream, int flv_codecid) {
     AVCodecContext *vcodec = vstream->codec;
     switch(flv_codecid) {
-<<<<<<< HEAD
-        case FLV_CODECID_H263  : vcodec->codec_id = CODEC_ID_FLV1   ; break;
-        case FLV_CODECID_REALH263: vcodec->codec_id = CODEC_ID_H263 ; break; // Really mean it this time
-        case FLV_CODECID_SCREEN: vcodec->codec_id = CODEC_ID_FLASHSV; break;
-        case FLV_CODECID_SCREEN2: vcodec->codec_id = CODEC_ID_FLASHSV2; break;
-        case FLV_CODECID_VP6   : vcodec->codec_id = CODEC_ID_VP6F   ;
-=======
         case FLV_CODECID_H263  : vcodec->codec_id = AV_CODEC_ID_FLV1   ; break;
+        case FLV_CODECID_REALH263: vcodec->codec_id = AV_CODEC_ID_H263 ; break; // Really mean it this time
         case FLV_CODECID_SCREEN: vcodec->codec_id = AV_CODEC_ID_FLASHSV; break;
         case FLV_CODECID_SCREEN2: vcodec->codec_id = AV_CODEC_ID_FLASHSV2; break;
         case FLV_CODECID_VP6   : vcodec->codec_id = AV_CODEC_ID_VP6F   ;
->>>>>>> 36ef5369
         case FLV_CODECID_VP6A  :
             if(flv_codecid == FLV_CODECID_VP6A)
                 vcodec->codec_id = AV_CODEC_ID_VP6A;
@@ -230,7 +223,7 @@
             vcodec->codec_id = AV_CODEC_ID_H264;
             return 3; // not 4, reading packet type will consume one byte
         case FLV_CODECID_MPEG4:
-            vcodec->codec_id = CODEC_ID_MPEG4;
+            vcodec->codec_id = AV_CODEC_ID_MPEG4;
             return 3;
         default:
             av_log(s, AV_LOG_INFO, "Unsupported video codec (%x)\n", flv_codecid);
@@ -799,20 +792,12 @@
         size -= flv_set_video_codec(s, st, flags & FLV_VIDEO_CODECID_MASK);
     }
 
-<<<<<<< HEAD
-    if (st->codec->codec_id == CODEC_ID_AAC ||
-        st->codec->codec_id == CODEC_ID_H264 ||
-        st->codec->codec_id == CODEC_ID_MPEG4) {
+    if (st->codec->codec_id == AV_CODEC_ID_AAC ||
+        st->codec->codec_id == AV_CODEC_ID_H264 ||
+        st->codec->codec_id == AV_CODEC_ID_MPEG4) {
         int type = avio_r8(s->pb);
         size--;
-        if (st->codec->codec_id == CODEC_ID_H264 || st->codec->codec_id == CODEC_ID_MPEG4) {
-=======
-    if (st->codec->codec_id == AV_CODEC_ID_AAC ||
-        st->codec->codec_id == AV_CODEC_ID_H264) {
-        int type = avio_r8(s->pb);
-        size--;
-        if (st->codec->codec_id == AV_CODEC_ID_H264) {
->>>>>>> 36ef5369
+        if (st->codec->codec_id == AV_CODEC_ID_H264 || st->codec->codec_id == AV_CODEC_ID_MPEG4) {
             int32_t cts = (avio_rb24(s->pb)+0xff800000)^0xff800000; // sign extension
             pts = dts + cts;
             if (cts < 0) { // dts are wrong
@@ -822,7 +807,7 @@
             if (flv->wrong_dts)
                 dts = AV_NOPTS_VALUE;
         }
-        if (type == 0 && (!st->codec->extradata || st->codec->codec_id == CODEC_ID_AAC)) {
+        if (type == 0 && (!st->codec->extradata || st->codec->codec_id == AV_CODEC_ID_AAC)) {
             if (st->codec->extradata) {
                 if ((ret = flv_queue_extradata(flv, s->pb, stream_type, size)) < 0)
                     return ret;
