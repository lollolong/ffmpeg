--- conflicted
+++ resolved
@@ -246,11 +246,7 @@
     { CODEC_ID_AC3, MKTAG('a', 'c', '-', '3') }, /* ETSI TS 102 366 Annex F */
     { CODEC_ID_AC3, MKTAG('s', 'a', 'c', '3') }, /* Nero Recode */
     { CODEC_ID_DTS, MKTAG('d', 't', 's', 'c') }, /* mp4ra.org */
-<<<<<<< HEAD
-    { CODEC_ID_DTS, MKTAG('D', 'T', 'S', ' ') }, /* non standard */
-=======
     { CODEC_ID_DTS, MKTAG('D', 'T', 'S', ' ') }, /* non-standard */
->>>>>>> 67e7dc54
 
     { CODEC_ID_AMR_NB, MKTAG('s', 'a', 'm', 'r') }, /* AMR-NB 3gp */
     { CODEC_ID_AMR_WB, MKTAG('s', 'a', 'w', 'b') }, /* AMR-WB 3gp */
