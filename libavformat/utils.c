--- conflicted
+++ resolved
@@ -1928,16 +1928,11 @@
         st = ic->streams[i];
         if (st->start_time != AV_NOPTS_VALUE && st->time_base.den) {
             start_time1= av_rescale_q(st->start_time, st->time_base, AV_TIME_BASE_Q);
-<<<<<<< HEAD
             if (st->codec->codec_type == AVMEDIA_TYPE_SUBTITLE) {
                 if (start_time1 < start_time_text)
                     start_time_text = start_time1;
             } else
-            if (start_time1 < start_time)
-                start_time = start_time1;
-=======
             start_time = FFMIN(start_time, start_time1);
->>>>>>> a3a85721
             if (st->duration != AV_NOPTS_VALUE) {
                 end_time1 = start_time1
                           + av_rescale_q(st->duration, st->time_base, AV_TIME_BASE_Q);
