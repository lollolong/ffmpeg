/*
 * copyright (c) 2001 Fabrice Bellard
 *
 * This file is part of FFmpeg.
 *
 * FFmpeg is free software; you can redistribute it and/or
 * modify it under the terms of the GNU Lesser General Public
 * License as published by the Free Software Foundation; either
 * version 2.1 of the License, or (at your option) any later version.
 *
 * FFmpeg is distributed in the hope that it will be useful,
 * but WITHOUT ANY WARRANTY; without even the implied warranty of
 * MERCHANTABILITY or FITNESS FOR A PARTICULAR PURPOSE.  See the GNU
 * Lesser General Public License for more details.
 *
 * You should have received a copy of the GNU Lesser General Public
 * License along with FFmpeg; if not, write to the Free Software
 * Foundation, Inc., 51 Franklin Street, Fifth Floor, Boston, MA 02110-1301 USA
 */

#ifndef AVFORMAT_INTERNAL_H
#define AVFORMAT_INTERNAL_H

#include <stdint.h>
#include "avformat.h"

#define MAX_URL_SIZE 4096

/** size of probe buffer, for guessing file type from file contents */
#define PROBE_BUF_MIN 2048
#define PROBE_BUF_MAX (1 << 20)

#ifdef DEBUG
#    define hex_dump_debug(class, buf, size) av_hex_dump_log(class, AV_LOG_DEBUG, buf, size)
#else
#    define hex_dump_debug(class, buf, size)
#endif

typedef struct AVCodecTag {
    enum AVCodecID id;
    unsigned int tag;
} AVCodecTag;

typedef struct CodecMime{
    char str[32];
    enum AVCodecID id;
} CodecMime;

struct AVFormatInternal {
    /**
     * Number of streams relevant for interleaving.
     * Muxing only.
     */
    int nb_interleaved_streams;

    int inject_global_side_data;
};

#ifdef __GNUC__
#define dynarray_add(tab, nb_ptr, elem)\
do {\
    __typeof__(tab) _tab = (tab);\
    __typeof__(elem) _elem = (elem);\
    (void)sizeof(**_tab == _elem); /* check that types are compatible */\
    av_dynarray_add(_tab, nb_ptr, _elem);\
} while(0)
#else
#define dynarray_add(tab, nb_ptr, elem)\
do {\
    av_dynarray_add((tab), nb_ptr, (elem));\
} while(0)
#endif

struct tm *ff_brktimegm(time_t secs, struct tm *tm);

char *ff_data_to_hex(char *buf, const uint8_t *src, int size, int lowercase);

/**
 * Parse a string of hexadecimal strings. Any space between the hexadecimal
 * digits is ignored.
 *
 * @param data if non-null, the parsed data is written to this pointer
 * @param p the string to parse
 * @return the number of bytes written (or to be written, if data is null)
 */
int ff_hex_to_data(uint8_t *data, const char *p);

void ff_program_add_stream_index(AVFormatContext *ac, int progid, unsigned int idx);

/**
 * Add packet to AVFormatContext->packet_buffer list, determining its
 * interleaved position using compare() function argument.
 * @return 0, or < 0 on error
 */
int ff_interleave_add_packet(AVFormatContext *s, AVPacket *pkt,
                             int (*compare)(AVFormatContext *, AVPacket *, AVPacket *));

void ff_read_frame_flush(AVFormatContext *s);

#define NTP_OFFSET 2208988800ULL
#define NTP_OFFSET_US (NTP_OFFSET * 1000000ULL)

/** Get the current time since NTP epoch in microseconds. */
uint64_t ff_ntp_time(void);

/**
 * Append the media-specific SDP fragment for the media stream c
 * to the buffer buff.
 *
 * Note, the buffer needs to be initialized, since it is appended to
 * existing content.
 *
 * @param buff the buffer to append the SDP fragment to
 * @param size the size of the buff buffer
 * @param st the AVStream of the media to describe
 * @param idx the global stream index
 * @param dest_addr the destination address of the media stream, may be NULL
 * @param dest_type the destination address type, may be NULL
 * @param port the destination port of the media stream, 0 if unknown
 * @param ttl the time to live of the stream, 0 if not multicast
 * @param fmt the AVFormatContext, which might contain options modifying
 *            the generated SDP
 */
void ff_sdp_write_media(char *buff, int size, AVStream *st, int idx,
                        const char *dest_addr, const char *dest_type,
                        int port, int ttl, AVFormatContext *fmt);

/**
 * Write a packet to another muxer than the one the user originally
 * intended. Useful when chaining muxers, where one muxer internally
 * writes a received packet to another muxer.
 *
 * @param dst the muxer to write the packet to
 * @param dst_stream the stream index within dst to write the packet to
 * @param pkt the packet to be written
 * @param src the muxer the packet originally was intended for
 * @param interleave 0->use av_write_frame, 1->av_write_interleaved_frame
 * @return the value av_write_frame returned
 */
int ff_write_chained(AVFormatContext *dst, int dst_stream, AVPacket *pkt,
                     AVFormatContext *src, int interleave);

/**
 * Get the length in bytes which is needed to store val as v.
 */
int ff_get_v_length(uint64_t val);

/**
 * Put val using a variable number of bytes.
 */
void ff_put_v(AVIOContext *bc, uint64_t val);

/**
 * Read a whole line of text from AVIOContext. Stop reading after reaching
 * either a \\n, a \\0 or EOF. The returned string is always \\0-terminated,
 * and may be truncated if the buffer is too small.
 *
 * @param s the read-only AVIOContext
 * @param buf buffer to store the read line
 * @param maxlen size of the buffer
 * @return the length of the string written in the buffer, not including the
 *         final \\0
 */
int ff_get_line(AVIOContext *s, char *buf, int maxlen);

#define SPACE_CHARS " \t\r\n"

/**
 * Callback function type for ff_parse_key_value.
 *
 * @param key a pointer to the key
 * @param key_len the number of bytes that belong to the key, including the '='
 *                char
 * @param dest return the destination pointer for the value in *dest, may
 *             be null to ignore the value
 * @param dest_len the length of the *dest buffer
 */
typedef void (*ff_parse_key_val_cb)(void *context, const char *key,
                                    int key_len, char **dest, int *dest_len);
/**
 * Parse a string with comma-separated key=value pairs. The value strings
 * may be quoted and may contain escaped characters within quoted strings.
 *
 * @param str the string to parse
 * @param callback_get_buf function that returns where to store the
 *                         unescaped value string.
 * @param context the opaque context pointer to pass to callback_get_buf
 */
void ff_parse_key_value(const char *str, ff_parse_key_val_cb callback_get_buf,
                        void *context);

/**
 * Find stream index based on format-specific stream ID
 * @return stream index, or < 0 on error
 */
int ff_find_stream_index(AVFormatContext *s, int id);

/**
 * Internal version of av_index_search_timestamp
 */
int ff_index_search_timestamp(const AVIndexEntry *entries, int nb_entries,
                              int64_t wanted_timestamp, int flags);

/**
 * Internal version of av_add_index_entry
 */
int ff_add_index_entry(AVIndexEntry **index_entries,
                       int *nb_index_entries,
                       unsigned int *index_entries_allocated_size,
                       int64_t pos, int64_t timestamp, int size, int distance, int flags);

/**
 * Add a new chapter.
 *
 * @param s media file handle
 * @param id unique ID for this chapter
 * @param start chapter start time in time_base units
 * @param end chapter end time in time_base units
 * @param title chapter title
 *
 * @return AVChapter or NULL on error
 */
AVChapter *avpriv_new_chapter(AVFormatContext *s, int id, AVRational time_base,
                              int64_t start, int64_t end, const char *title);

/**
 * Ensure the index uses less memory than the maximum specified in
 * AVFormatContext.max_index_size by discarding entries if it grows
 * too large.
 */
void ff_reduce_index(AVFormatContext *s, int stream_index);

enum AVCodecID ff_guess_image2_codec(const char *filename);

/**
 * Convert a date string in ISO8601 format to Unix timestamp.
 */
int64_t ff_iso8601_to_unix_time(const char *datestr);

/**
 * Perform a binary search using av_index_search_timestamp() and
 * AVInputFormat.read_timestamp().
 *
 * @param target_ts target timestamp in the time base of the given stream
 * @param stream_index stream number
 */
int ff_seek_frame_binary(AVFormatContext *s, int stream_index,
                         int64_t target_ts, int flags);

/**
 * Update cur_dts of all streams based on the given timestamp and AVStream.
 *
 * Stream ref_st unchanged, others set cur_dts in their native time base.
 * Only needed for timestamp wrapping or if (dts not set and pts!=dts).
 * @param timestamp new dts expressed in time_base of param ref_st
 * @param ref_st reference stream giving time_base of param timestamp
 */
void ff_update_cur_dts(AVFormatContext *s, AVStream *ref_st, int64_t timestamp);

int ff_find_last_ts(AVFormatContext *s, int stream_index, int64_t *ts, int64_t *pos,
                    int64_t (*read_timestamp)(struct AVFormatContext *, int , int64_t *, int64_t ));

/**
 * Perform a binary search using read_timestamp().
 *
 * @param target_ts target timestamp in the time base of the given stream
 * @param stream_index stream number
 */
int64_t ff_gen_search(AVFormatContext *s, int stream_index,
                      int64_t target_ts, int64_t pos_min,
                      int64_t pos_max, int64_t pos_limit,
                      int64_t ts_min, int64_t ts_max,
                      int flags, int64_t *ts_ret,
                      int64_t (*read_timestamp)(struct AVFormatContext *, int , int64_t *, int64_t ));

/**
 * Set the time base and wrapping info for a given stream. This will be used
 * to interpret the stream's timestamps. If the new time base is invalid
 * (numerator or denominator are non-positive), it leaves the stream
 * unchanged.
 *
 * @param s stream
 * @param pts_wrap_bits number of bits effectively used by the pts
 *        (used for wrap control)
 * @param pts_num time base numerator
 * @param pts_den time base denominator
 */
void avpriv_set_pts_info(AVStream *s, int pts_wrap_bits,
                         unsigned int pts_num, unsigned int pts_den);

/**
 * Add side data to a packet for changing parameters to the given values.
 * Parameters set to 0 aren't included in the change.
 */
int ff_add_param_change(AVPacket *pkt, int32_t channels,
                        uint64_t channel_layout, int32_t sample_rate,
                        int32_t width, int32_t height);

/**
 * Set the timebase for each stream from the corresponding codec timebase and
 * print it.
 */
int ff_framehash_write_header(AVFormatContext *s);

/**
 * Read a transport packet from a media file.
 *
 * @param s media file handle
 * @param pkt is filled
 * @return 0 if OK, AVERROR_xxx on error
 */
int ff_read_packet(AVFormatContext *s, AVPacket *pkt);

/**
 * Interleave a packet per dts in an output media file.
 *
 * Packets with pkt->destruct == av_destruct_packet will be freed inside this
 * function, so they cannot be used after it. Note that calling av_free_packet()
 * on them is still safe.
 *
 * @param s media file handle
 * @param out the interleaved packet will be output here
 * @param pkt the input packet
 * @param flush 1 if no further packets are available as input and all
 *              remaining packets should be output
 * @return 1 if a packet was output, 0 if no packet could be output,
 *         < 0 if an error occurred
 */
int ff_interleave_packet_per_dts(AVFormatContext *s, AVPacket *out,
                                 AVPacket *pkt, int flush);

void ff_free_stream(AVFormatContext *s, AVStream *st);

/**
 * Return the frame duration in seconds. Return 0 if not available.
 */
void ff_compute_frame_duration(AVFormatContext *s, int *pnum, int *pden, AVStream *st,
                               AVCodecParserContext *pc, AVPacket *pkt);

unsigned int ff_codec_get_tag(const AVCodecTag *tags, enum AVCodecID id);

enum AVCodecID ff_codec_get_id(const AVCodecTag *tags, unsigned int tag);

/**
 * Select a PCM codec based on the given parameters.
 *
 * @param bps     bits-per-sample
 * @param flt     floating-point
 * @param be      big-endian
 * @param sflags  signed flags. each bit corresponds to one byte of bit depth.
 *                e.g. the 1st bit indicates if 8-bit should be signed or
 *                unsigned, the 2nd bit indicates if 16-bit should be signed or
 *                unsigned, etc... This is useful for formats such as WAVE where
 *                only 8-bit is unsigned and all other bit depths are signed.
 * @return        a PCM codec id or AV_CODEC_ID_NONE
 */
enum AVCodecID ff_get_pcm_codec_id(int bps, int flt, int be, int sflags);

/**
 * Chooses a timebase for muxing the specified stream.
 *
 * The chosen timebase allows sample accurate timestamps based
 * on the framerate or sample rate for audio streams. It also is
 * at least as precise as 1/min_precision would be.
 */
AVRational ff_choose_timebase(AVFormatContext *s, AVStream *st, int min_precision);

/**
 * Generate standard extradata for AVC-Intra based on width/height and field
 * order.
 */
int ff_generate_avci_extradata(AVStream *st);

/**
 * Wrap errno on rename() error.
 *
 * @param oldpath source path
 * @param newpath destination path
 * @return        0 or AVERROR on failure
 */
static inline int ff_rename(const char *oldpath, const char *newpath, void *logctx)
{
    int ret = 0;
    if (rename(oldpath, newpath) == -1) {
        ret = AVERROR(errno);
        if (logctx)
            av_log(logctx, AV_LOG_ERROR, "failed to rename file %s to %s\n", oldpath, newpath);
    }
    return ret;
}

<<<<<<< HEAD
/**
 * Allocate extradata with additional FF_INPUT_BUFFER_PADDING_SIZE at end
 * which is always set to 0.
 *
 * @param size size of extradata
 * @return 0 if OK, AVERROR_xxx on error
 */
int ff_alloc_extradata(AVCodecContext *avctx, int size);

/**
 * Allocate extradata with additional FF_INPUT_BUFFER_PADDING_SIZE at end
 * which is always set to 0 and fill it from pb.
 *
 * @param size size of extradata
 * @return >= 0 if OK, AVERROR_xxx on error
 */
int ff_get_extradata(AVCodecContext *avctx, AVIOContext *pb, int size);

/**
 * add frame for rfps calculation.
 *
 * @param dts timestamp of the i-th frame
 * @return 0 if OK, AVERROR_xxx on error
 */
int ff_rfps_add_frame(AVFormatContext *ic, AVStream *st, int64_t dts);

void ff_rfps_calculate(AVFormatContext *ic);

/**
 * Flags for AVFormatContext.write_uncoded_frame()
 */
enum AVWriteUncodedFrameFlags {

    /**
     * Query whether the feature is possible on this stream.
     * The frame argument is ignored.
     */
    AV_WRITE_UNCODED_FRAME_QUERY           = 0x0001,

};

/**
 * Copies the whilelists from one context to the other
 */
int ff_copy_whitelists(AVFormatContext *dst, AVFormatContext *src);
=======
#ifndef _WIN32
#define USE_RENAME_REPLACE 1
#else
#define USE_RENAME_REPLACE 0
#endif
>>>>>>> b9d08c77

#endif /* AVFORMAT_INTERNAL_H */<|MERGE_RESOLUTION|>--- conflicted
+++ resolved
@@ -389,7 +389,6 @@
     return ret;
 }
 
-<<<<<<< HEAD
 /**
  * Allocate extradata with additional FF_INPUT_BUFFER_PADDING_SIZE at end
  * which is always set to 0.
@@ -435,12 +434,11 @@
  * Copies the whilelists from one context to the other
  */
 int ff_copy_whitelists(AVFormatContext *dst, AVFormatContext *src);
-=======
+
 #ifndef _WIN32
 #define USE_RENAME_REPLACE 1
 #else
 #define USE_RENAME_REPLACE 0
 #endif
->>>>>>> b9d08c77
 
 #endif /* AVFORMAT_INTERNAL_H */